--- conflicted
+++ resolved
@@ -15,13 +15,8 @@
         "repositoryURL": "https://github.com/DuckDuckGo/BrowserServicesKit",
         "state": {
           "branch": null,
-<<<<<<< HEAD
-          "revision": "af63158c03de7a47fb9e2cbcd97fbd28a64ab1fd",
-          "version": "84.2.0"
-=======
           "revision": "99a64f24becbb11d8ea9da1d2df1ca270e5318a3",
           "version": "83.0.0-3"
->>>>>>> fea802a3
         }
       },
       {
