--- conflicted
+++ resolved
@@ -32,13 +32,8 @@
       "kind" : "remoteSourceControl",
       "location" : "https://github.com/DuckDuckGo/BrowserServicesKit",
       "state" : {
-<<<<<<< HEAD
-        "revision" : "deacf613553334f35053a2092d4e062e4775544c",
-        "version" : "211.1.2"
-=======
-        "revision" : "c99d4e9437ae42d89362fc9845171076d3c7cc47",
-        "version" : "211.0.0-2"
->>>>>>> 4a0b3895
+        "revision" : "f83b1f5ebd328bc2447d1a3793149bb21037d685",
+        "version" : "211.1.3"
       }
     },
     {
