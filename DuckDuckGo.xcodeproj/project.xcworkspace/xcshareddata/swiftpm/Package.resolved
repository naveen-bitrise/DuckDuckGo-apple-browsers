{
  "object": {
    "pins": [
      {
        "package": "BloomFilter",
        "repositoryURL": "https://github.com/duckduckgo/bloom_cpp.git",
        "state": {
          "branch": null,
          "revision": "8076199456290b61b4544bf2f4caf296759906a0",
          "version": "3.0.0"
        }
      },
      {
        "package": "BrowserServicesKit",
        "repositoryURL": "https://github.com/DuckDuckGo/BrowserServicesKit",
        "state": {
          "branch": null,
<<<<<<< HEAD
          "revision": "7cd525e28fe6d38f5dd4df85658a4ee6c688eebc",
          "version": "81.3.0"
=======
          "revision": "4cf8e857cd78e15c64ba37839634970fc675947c",
          "version": "81.4.0"
>>>>>>> eaba04ca
        }
      },
      {
        "package": "CocoaAsyncSocket",
        "repositoryURL": "https://github.com/robbiehanson/CocoaAsyncSocket",
        "state": {
          "branch": null,
          "revision": "dbdc00669c1ced63b27c3c5f052ee4d28f10150c",
          "version": "7.6.5"
        }
      },
      {
        "package": "ContentScopeScripts",
        "repositoryURL": "https://github.com/duckduckgo/content-scope-scripts",
        "state": {
          "branch": null,
          "revision": "aa279a3b006a0b1e009707311283c7fcaed24fb7",
          "version": "4.39.0"
        }
      },
      {
        "package": "DesignResourcesKit",
        "repositoryURL": "https://github.com/duckduckgo/DesignResourcesKit",
        "state": {
          "branch": null,
          "revision": "d7ea2561ec7624c224f52e1c9b349075ddf1c782",
          "version": "2.0.0"
        }
      },
      {
        "package": "Autofill",
        "repositoryURL": "https://github.com/duckduckgo/duckduckgo-autofill.git",
        "state": {
          "branch": null,
          "revision": "6dd7d696d4e666cedb2f1890a46fe53615226646",
          "version": "8.4.2"
        }
      },
      {
        "package": "GRDB",
        "repositoryURL": "https://github.com/duckduckgo/GRDB.swift.git",
        "state": {
          "branch": null,
          "revision": "77d9a83191a74e319a5cfa27b0e3145d15607573",
          "version": "2.2.0"
        }
      },
      {
        "package": "FindInPageIOSJSSupport",
        "repositoryURL": "https://github.com/duckduckgo/ios-js-support",
        "state": {
          "branch": null,
          "revision": "6a6789ac8104a587316c58af75539753853b50d9",
          "version": "2.0.0"
        }
      },
      {
        "package": "Kingfisher",
        "repositoryURL": "https://github.com/onevcat/Kingfisher.git",
        "state": {
          "branch": null,
          "revision": "af4be924ad984cf4d16f4ae4df424e79a443d435",
          "version": "7.6.2"
        }
      },
      {
        "package": "Lottie",
        "repositoryURL": "https://github.com/duckduckgo/lottie-ios.git",
        "state": {
          "branch": null,
          "revision": "abf5510e261c85ffddd29de0bca9b72592ea2bdd",
          "version": "3.3.0"
        }
      },
      {
        "package": "OHHTTPStubs",
        "repositoryURL": "https://github.com/AliSoftware/OHHTTPStubs.git",
        "state": {
          "branch": null,
          "revision": "12f19662426d0434d6c330c6974d53e2eb10ecd9",
          "version": "9.1.0"
        }
      },
      {
        "package": "PrivacyDashboardResources",
        "repositoryURL": "https://github.com/duckduckgo/privacy-dashboard",
        "state": {
          "branch": null,
          "revision": "51e2b46f413bf3ef18afefad631ca70f2c25ef70",
          "version": "1.4.0"
        }
      },
      {
        "package": "Punycode",
        "repositoryURL": "https://github.com/gumob/PunycodeSwift.git",
        "state": {
          "branch": null,
          "revision": "4356ec54e073741449640d3d50a1fd24fd1e1b8b",
          "version": "2.1.0"
        }
      },
      {
        "package": "swift-argument-parser",
        "repositoryURL": "https://github.com/apple/swift-argument-parser",
        "state": {
          "branch": null,
          "revision": "6b2aa2748a7881eebb9f84fb10c01293e15b52ca",
          "version": "0.5.0"
        }
      },
      {
        "package": "Swifter",
        "repositoryURL": "https://github.com/httpswift/swifter.git",
        "state": {
          "branch": null,
          "revision": "9483a5d459b45c3ffd059f7b55f9638e268632fd",
          "version": "1.5.0"
        }
      },
      {
        "package": "SwiftSoup",
        "repositoryURL": "https://github.com/scinfu/SwiftSoup",
        "state": {
          "branch": null,
          "revision": "41e7c263fb8c277e980ebcb9b0b5f6031d3d4886",
          "version": "2.4.2"
        }
      },
      {
        "package": "DDGSyncCrypto",
        "repositoryURL": "https://github.com/duckduckgo/sync_crypto",
        "state": {
          "branch": null,
          "revision": "2ab6ab6f0f96b259c14c2de3fc948935fc16ac78",
          "version": "0.2.0"
        }
      },
      {
        "package": "TrackerRadarKit",
        "repositoryURL": "https://github.com/duckduckgo/TrackerRadarKit",
        "state": {
          "branch": null,
          "revision": "4684440d03304e7638a2c8086895367e90987463",
          "version": "1.2.1"
        }
      },
      {
        "package": "WireGuardKit",
        "repositoryURL": "https://github.com/duckduckgo/wireguard-apple",
        "state": {
          "branch": null,
          "revision": "2d8172c11478ab11b0f5ad49bdb4f93f4b3d5e0d",
          "version": "1.1.1"
        }
      }
    ]
  },
  "version": 1
}<|MERGE_RESOLUTION|>--- conflicted
+++ resolved
@@ -15,13 +15,8 @@
         "repositoryURL": "https://github.com/DuckDuckGo/BrowserServicesKit",
         "state": {
           "branch": null,
-<<<<<<< HEAD
-          "revision": "7cd525e28fe6d38f5dd4df85658a4ee6c688eebc",
-          "version": "81.3.0"
-=======
           "revision": "4cf8e857cd78e15c64ba37839634970fc675947c",
           "version": "81.4.0"
->>>>>>> eaba04ca
         }
       },
       {
