--- conflicted
+++ resolved
@@ -76,12 +76,9 @@
 		F14E491F1E391CE900DC037C /* URLExtensionTests.swift in Sources */ = {isa = PBXBuildFile; fileRef = F14E491E1E391CE900DC037C /* URLExtensionTests.swift */; };
 		F14E6EE81E773BA9001A184E /* InterfaceMeasurement.swift in Sources */ = {isa = PBXBuildFile; fileRef = F14E6EE71E773BA9001A184E /* InterfaceMeasurement.swift */; };
 		F152F55C1EFC002400A911B5 /* ContentBlockerMonitor.swift in Sources */ = {isa = PBXBuildFile; fileRef = F152F55B1EFC002400A911B5 /* ContentBlockerMonitor.swift */; };
-<<<<<<< HEAD
 		F159BDA71F0C073D00B4A01D /* CacheSummary.swift in Sources */ = {isa = PBXBuildFile; fileRef = F159BDA61F0C073D00B4A01D /* CacheSummary.swift */; };
 		F159BDB51F0C0D0D00B4A01D /* TabsFooter.swift in Sources */ = {isa = PBXBuildFile; fileRef = F159BDB41F0C0D0D00B4A01D /* TabsFooter.swift */; };
-=======
 		F159BDA41F0BDB5A00B4A01D /* WebTabViewController.swift in Sources */ = {isa = PBXBuildFile; fileRef = F159BDA31F0BDB5A00B4A01D /* WebTabViewController.swift */; };
->>>>>>> 4b8d4176
 		F15A8B771E43A428008B8C6F /* ShareViewController.swift in Sources */ = {isa = PBXBuildFile; fileRef = F15A8B761E43A428008B8C6F /* ShareViewController.swift */; };
 		F15A8B7A1E43A428008B8C6F /* MainInterface.storyboard in Resources */ = {isa = PBXBuildFile; fileRef = F15A8B781E43A428008B8C6F /* MainInterface.storyboard */; };
 		F15A8B7E1E43A428008B8C6F /* ShareExtension.appex in Embed App Extensions */ = {isa = PBXBuildFile; fileRef = F15A8B741E43A428008B8C6F /* ShareExtension.appex */; settings = {ATTRIBUTES = (RemoveHeadersOnCopy, ); }; };
@@ -417,12 +414,9 @@
 		F14E491E1E391CE900DC037C /* URLExtensionTests.swift */ = {isa = PBXFileReference; fileEncoding = 4; lastKnownFileType = sourcecode.swift; path = URLExtensionTests.swift; sourceTree = "<group>"; };
 		F14E6EE71E773BA9001A184E /* InterfaceMeasurement.swift */ = {isa = PBXFileReference; fileEncoding = 4; lastKnownFileType = sourcecode.swift; path = InterfaceMeasurement.swift; sourceTree = "<group>"; };
 		F152F55B1EFC002400A911B5 /* ContentBlockerMonitor.swift */ = {isa = PBXFileReference; fileEncoding = 4; lastKnownFileType = sourcecode.swift; path = ContentBlockerMonitor.swift; sourceTree = "<group>"; };
-<<<<<<< HEAD
 		F159BDA61F0C073D00B4A01D /* CacheSummary.swift */ = {isa = PBXFileReference; fileEncoding = 4; lastKnownFileType = sourcecode.swift; path = CacheSummary.swift; sourceTree = "<group>"; };
 		F159BDB41F0C0D0D00B4A01D /* TabsFooter.swift */ = {isa = PBXFileReference; fileEncoding = 4; lastKnownFileType = sourcecode.swift; path = TabsFooter.swift; sourceTree = "<group>"; };
-=======
 		F159BDA31F0BDB5A00B4A01D /* WebTabViewController.swift */ = {isa = PBXFileReference; fileEncoding = 4; lastKnownFileType = sourcecode.swift; path = WebTabViewController.swift; sourceTree = "<group>"; };
->>>>>>> 4b8d4176
 		F15A8B741E43A428008B8C6F /* ShareExtension.appex */ = {isa = PBXFileReference; explicitFileType = "wrapper.app-extension"; includeInIndex = 0; path = ShareExtension.appex; sourceTree = BUILT_PRODUCTS_DIR; };
 		F15A8B761E43A428008B8C6F /* ShareViewController.swift */ = {isa = PBXFileReference; lastKnownFileType = sourcecode.swift; path = ShareViewController.swift; sourceTree = "<group>"; };
 		F15A8B791E43A428008B8C6F /* Base */ = {isa = PBXFileReference; lastKnownFileType = file.storyboard; name = Base; path = Base.lproj/MainInterface.storyboard; sourceTree = "<group>"; };
