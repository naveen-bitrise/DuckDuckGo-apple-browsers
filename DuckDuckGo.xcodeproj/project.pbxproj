--- conflicted
+++ resolved
@@ -634,11 +634,8 @@
 				14505A07256084EF00272CC6 /* UserAgent.swift */,
 				AAA0CC512539D5B80079BC96 /* UserScript.swift */,
 				AAA0CC562539EBC90079BC96 /* FaviconUserScript.swift */,
-<<<<<<< HEAD
 				8556A601256BDDD30092FA9D /* HTML5DownloadUserScript.swift */,
-=======
 				AAF7D3852567CED500998667 /* WebViewConfiguration.swift */,
->>>>>>> ae0be18d
 			);
 			path = Model;
 			sourceTree = "<group>";
