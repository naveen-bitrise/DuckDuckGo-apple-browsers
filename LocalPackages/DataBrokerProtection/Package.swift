--- conflicted
+++ resolved
@@ -29,11 +29,7 @@
             targets: ["DataBrokerProtection"])
     ],
     dependencies: [
-<<<<<<< HEAD
-        .package(url: "https://github.com/duckduckgo/BrowserServicesKit", exact: "144.0.4"),
-=======
         .package(url: "https://github.com/duckduckgo/BrowserServicesKit", exact: "144.0.1-1"),
->>>>>>> 291ddb95
         .package(path: "../SwiftUIExtensions"),
         .package(path: "../XPCHelper"),
     ],
