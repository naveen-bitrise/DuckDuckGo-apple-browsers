--- conflicted
+++ resolved
@@ -31,11 +31,7 @@
         .library(name: "NetworkProtectionUI", targets: ["NetworkProtectionUI"])
     ],
     dependencies: [
-<<<<<<< HEAD
-        .package(url: "https://github.com/duckduckgo/BrowserServicesKit", exact: "122.1.0"),
-=======
-        .package(url: "https://github.com/duckduckgo/BrowserServicesKit", exact: "121.0.0-1"),
->>>>>>> 187b1707
+        .package(url: "https://github.com/duckduckgo/BrowserServicesKit", exact: "122.1.1"),
         .package(path: "../XPCHelper"),
         .package(path: "../SwiftUIExtensions"),
         .package(path: "../LoginItems"),
