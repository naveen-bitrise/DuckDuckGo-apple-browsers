// swift-tools-version: 5.7
// The swift-tools-version declares the minimum version of Swift required to build this package.
//
//  Package.swift
//
//  Copyright © 2023 DuckDuckGo. All rights reserved.
//
//  Licensed under the Apache License, Version 2.0 (the "License");
//  you may not use this file except in compliance with the License.
//  You may obtain a copy of the License at
//
//  http://www.apache.org/licenses/LICENSE-2.0
//
//  Unless required by applicable law or agreed to in writing, software
//  distributed under the License is distributed on an "AS IS" BASIS,
//  WITHOUT WARRANTIES OR CONDITIONS OF ANY KIND, either express or implied.
//  See the License for the specific language governing permissions and
//  limitations under the License.
//

import PackageDescription

let package = Package(
    name: "NetworkProtectionMac",
    platforms: [
        .macOS("11.4")
    ],
    products: [
        .library(name: "NetworkProtectionIPC", targets: ["NetworkProtectionIPC"]),
        .library(name: "NetworkProtectionProxy", targets: ["NetworkProtectionProxy"]),
        .library(name: "NetworkProtectionUI", targets: ["NetworkProtectionUI"]),
        .library(name: "VPNAppLauncher", targets: ["VPNAppLauncher"]),
    ],
    dependencies: [
<<<<<<< HEAD
        .package(url: "https://github.com/duckduckgo/BrowserServicesKit", exact: "177.0.1"),
=======
        .package(url: "https://github.com/duckduckgo/BrowserServicesKit", exact: "176.1.1-1"),
>>>>>>> 9d3cc61c
        .package(url: "https://github.com/airbnb/lottie-spm", exact: "4.4.3"),
        .package(path: "../AppLauncher"),
        .package(path: "../UDSHelper"),
        .package(path: "../XPCHelper"),
        .package(path: "../SwiftUIExtensions"),
        .package(path: "../LoginItems"),
    ],
    targets: [
        // MARK: - NetworkProtectionIPC

        .target(
            name: "NetworkProtectionIPC",
            dependencies: [
                .product(name: "NetworkProtection", package: "BrowserServicesKit"),
                .product(name: "XPCHelper", package: "XPCHelper"),
                .product(name: "UDSHelper", package: "UDSHelper"),
                .product(name: "PixelKit", package: "BrowserServicesKit"),
            ],
            swiftSettings: [
                .define("DEBUG", .when(configuration: .debug))
            ]
        ),

        // MARK: - NetworkProtectionProxy

        .target(
            name: "NetworkProtectionProxy",
            dependencies: [
                .product(name: "NetworkProtection", package: "BrowserServicesKit"),
                .product(name: "PixelKit", package: "BrowserServicesKit"),
            ],
            swiftSettings: [
                .define("DEBUG", .when(configuration: .debug))
            ]
        ),

        // MARK: - VPNAppLauncher

        .target(
            name: "VPNAppLauncher",
            dependencies: [
                "NetworkProtectionUI",
                .product(name: "AppLauncher", package: "AppLauncher"),
                .product(name: "NetworkProtection", package: "BrowserServicesKit"),
                .product(name: "PixelKit", package: "BrowserServicesKit"),
            ],
            swiftSettings: [
                .define("DEBUG", .when(configuration: .debug))
            ]
        ),

        // MARK: - NetworkProtectionUI

        .target(
            name: "NetworkProtectionUI",
            dependencies: [
                .product(name: "NetworkProtection", package: "BrowserServicesKit"),
                .product(name: "PixelKit", package: "BrowserServicesKit"),
                .product(name: "SwiftUIExtensions", package: "SwiftUIExtensions"),
                .product(name: "LoginItems", package: "LoginItems"),
                .product(name: "Lottie", package: "lottie-spm")
            ],
            resources: [
                .copy("Resources/Assets.xcassets")
            ],
            swiftSettings: [
                .define("DEBUG", .when(configuration: .debug))
            ]
        ),

        .testTarget(
            name: "NetworkProtectionUITests",
            dependencies: [
                "NetworkProtectionUI",
                .product(name: "NetworkProtectionTestUtils", package: "BrowserServicesKit"),
                .product(name: "LoginItems", package: "LoginItems"),
                .product(name: "PixelKitTestingUtilities", package: "BrowserServicesKit"),
            ]
        ),
    ]
)<|MERGE_RESOLUTION|>--- conflicted
+++ resolved
@@ -32,11 +32,7 @@
         .library(name: "VPNAppLauncher", targets: ["VPNAppLauncher"]),
     ],
     dependencies: [
-<<<<<<< HEAD
-        .package(url: "https://github.com/duckduckgo/BrowserServicesKit", exact: "177.0.1"),
-=======
-        .package(url: "https://github.com/duckduckgo/BrowserServicesKit", exact: "176.1.1-1"),
->>>>>>> 9d3cc61c
+        .package(url: "https://github.com/duckduckgo/BrowserServicesKit", exact: "177.0.2"),
         .package(url: "https://github.com/airbnb/lottie-spm", exact: "4.4.3"),
         .package(path: "../AppLauncher"),
         .package(path: "../UDSHelper"),
