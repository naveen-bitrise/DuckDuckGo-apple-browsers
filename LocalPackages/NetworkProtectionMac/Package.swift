// swift-tools-version: 5.7
// The swift-tools-version declares the minimum version of Swift required to build this package.
//
//  Package.swift
//
//  Copyright © 2023 DuckDuckGo. All rights reserved.
//
//  Licensed under the Apache License, Version 2.0 (the "License");
//  you may not use this file except in compliance with the License.
//  You may obtain a copy of the License at
//
//  http://www.apache.org/licenses/LICENSE-2.0
//
//  Unless required by applicable law or agreed to in writing, software
//  distributed under the License is distributed on an "AS IS" BASIS,
//  WITHOUT WARRANTIES OR CONDITIONS OF ANY KIND, either express or implied.
//  See the License for the specific language governing permissions and
//  limitations under the License.
//

import PackageDescription

let package = Package(
    name: "NetworkProtectionMac",
    platforms: [
        .macOS("11.4")
    ],
    products: [
        .library(name: "NetworkProtectionIPC", targets: ["NetworkProtectionIPC"]),
        .library(name: "NetworkProtectionProxy", targets: ["NetworkProtectionProxy"]),
        .library(name: "NetworkProtectionUI", targets: ["NetworkProtectionUI"]),
    ],
    dependencies: [
<<<<<<< HEAD
        .package(url: "https://github.com/duckduckgo/BrowserServicesKit", exact: "140.0.1"),
=======
        .package(url: "https://github.com/duckduckgo/BrowserServicesKit", exact: "138.0.0-1"),
>>>>>>> a072d590
        .package(url: "https://github.com/airbnb/lottie-spm", exact: "4.4.1"),
        .package(path: "../XPCHelper"),
        .package(path: "../SwiftUIExtensions"),
        .package(path: "../LoginItems"),
    ],
    targets: [
        // MARK: - NetworkProtectionIPC

        .target(
            name: "NetworkProtectionIPC",
            dependencies: [
                .product(name: "NetworkProtection", package: "BrowserServicesKit"),
                .product(name: "XPCHelper", package: "XPCHelper"),
                .product(name: "PixelKit", package: "BrowserServicesKit"),
            ],
            swiftSettings: [
                .define("DEBUG", .when(configuration: .debug))
            ]
        ),

        // MARK: - NetworkProtectionProxy

        .target(
            name: "NetworkProtectionProxy",
            dependencies: [
                .product(name: "NetworkProtection", package: "BrowserServicesKit"),
                .product(name: "PixelKit", package: "BrowserServicesKit"),
            ],
            swiftSettings: [
                .define("DEBUG", .when(configuration: .debug))
            ]
        ),

        // MARK: - NetworkProtectionUI

        .target(
            name: "NetworkProtectionUI",
            dependencies: [
                .product(name: "NetworkProtection", package: "BrowserServicesKit"),
                .product(name: "PixelKit", package: "BrowserServicesKit"),
                .product(name: "SwiftUIExtensions", package: "SwiftUIExtensions"),
                .product(name: "LoginItems", package: "LoginItems"),
                .product(name: "Lottie", package: "lottie-spm")
            ],
            resources: [
                .copy("Resources/Assets.xcassets")
            ],
            swiftSettings: [
                .define("DEBUG", .when(configuration: .debug))
            ]
        ),

        .testTarget(
            name: "NetworkProtectionUITests",
            dependencies: [
                "NetworkProtectionUI",
                .product(name: "NetworkProtectionTestUtils", package: "BrowserServicesKit"),
                .product(name: "LoginItems", package: "LoginItems"),
                .product(name: "PixelKitTestingUtilities", package: "BrowserServicesKit"),
            ]
        ),
    ]
)<|MERGE_RESOLUTION|>--- conflicted
+++ resolved
@@ -31,11 +31,7 @@
         .library(name: "NetworkProtectionUI", targets: ["NetworkProtectionUI"]),
     ],
     dependencies: [
-<<<<<<< HEAD
-        .package(url: "https://github.com/duckduckgo/BrowserServicesKit", exact: "140.0.1"),
-=======
-        .package(url: "https://github.com/duckduckgo/BrowserServicesKit", exact: "138.0.0-1"),
->>>>>>> a072d590
+        .package(url: "https://github.com/duckduckgo/BrowserServicesKit", exact: "140.0.2"),
         .package(url: "https://github.com/airbnb/lottie-spm", exact: "4.4.1"),
         .package(path: "../XPCHelper"),
         .package(path: "../SwiftUIExtensions"),
