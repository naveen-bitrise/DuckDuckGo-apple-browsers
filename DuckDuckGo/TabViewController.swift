--- conflicted
+++ resolved
@@ -656,7 +656,6 @@
         } else if let currentHost = url?.host, let newHost = webView.url?.host, currentHost == newHost {
             url = webView.url
                         
-            // Redirect to YoutubePlayer if enabled
             if let handler = youtubeNavigationHandler,
                 let url,
                 url.isYoutubeVideo,
@@ -725,12 +724,7 @@
     func goBack() {
         dismissJSAlertIfNeeded()
         
-<<<<<<< HEAD
-        if let handler = youtubeNavigationHandler,
-            appSettings.duckPlayerMode == .enabled {
-=======
         if let url = url, url.isDuckPlayer, let handler = youtubeNavigationHandler {
->>>>>>> 0798bb62
             handler.goBack(webView: webView)
             chromeDelegate?.omniBar.resignFirstResponder()
             return
