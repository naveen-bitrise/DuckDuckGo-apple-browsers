//
//  SubscriptionSettingsView.swift
//  DuckDuckGo
//
//  Copyright © 2024 DuckDuckGo. All rights reserved.
//
//  Licensed under the Apache License, Version 2.0 (the "License");
//  you may not use this file except in compliance with the License.
//  You may obtain a copy of the License at
//
//  http://www.apache.org/licenses/LICENSE-2.0
//
//  Unless required by applicable law or agreed to in writing, software
//  distributed under the License is distributed on an "AS IS" BASIS,
//  WITHOUT WARRANTIES OR CONDITIONS OF ANY KIND, either express or implied.
//  See the License for the specific language governing permissions and
//  limitations under the License.
//

import Foundation
import SwiftUI
import DesignResourcesKit
import Core
import Networking

struct SubscriptionSettingsView: View {

    enum Configuration {
        case subscribed
        case expired
        case activating
    }
    @State var configuration: Configuration
    @Environment(\.dismiss) var dismiss
    @StateObject var viewModel = SubscriptionSettingsViewModel()
    @StateObject var settingsViewModel: SettingsViewModel
    @EnvironmentObject var subscriptionNavigationCoordinator: SubscriptionNavigationCoordinator
    var viewPlans: (() -> Void)?
    
    @State var isShowingStripeView = false
    @State var isShowingGoogleView = false
    @State var isShowingRemovalNotice = false
    @State var isShowingFAQView = false
    @State var isShowingLearnMoreView = false
    @State var isShowingEmailView = false
    @State var isShowingConnectionError = false
    @State var isShowingSubscriptionError = false

    var body: some View {
        optionsView
            .onFirstAppear {
                Pixel.fire(pixel: .privacyProSubscriptionSettings, debounce: 1)
            }
            .navigationBarTitleDisplayMode(.inline)
            .onChange(of: settingsViewModel.state.subscription.shouldDisplayRestoreSubscriptionError) { value in
                if value {
                    isShowingSubscriptionError = true
                }
            }
    }
    
    // MARK: -
    @ViewBuilder
    private var headerSection: some View {
        Section {
            switch configuration {
            case .subscribed:
                SubscriptionSettingsHeaderView(state: .subscribed)
            case .expired:
                SubscriptionSettingsHeaderView(state: .expired(viewModel.state.subscriptionDetails))
            case .activating:
                SubscriptionSettingsHeaderView(state: .activating)
            }
        }
        .listRowBackground(Color.clear)
        .frame(maxWidth: .infinity, alignment: .center)
    }

    private var devicesSection: some View {
        Section(header: Text(UserText.subscriptionDevicesSectionHeader),
                footer: devicesSectionFooter) {

            if !viewModel.state.isLoadingEmailInfo {
                NavigationLink(destination: SubscriptionContainerViewFactory.makeEmailFlow(
                    navigationCoordinator: subscriptionNavigationCoordinator,
                    subscriptionManager: AppDependencyProvider.shared.subscriptionManager,
                    subscriptionFeatureAvailability: settingsViewModel.subscriptionFeatureAvailability,
                    onDisappear: {
                        Task {
                            await viewModel.fetchAndUpdateAccountEmail(
                                cachePolicy: .reloadIgnoringLocalCacheData,
                                loadingIndicator: false)
                        }
                    }),
                               isActive: $isShowingEmailView) {
                    if let email = viewModel.state.subscriptionEmail {
                        SettingsCellView(label: UserText.subscriptionEditEmailButton,
                                         subtitle: email)
                    } else {
                        SettingsCellView(label: UserText.subscriptionAddEmailButton)
                    }
                }.isDetailLink(false)
            } else {
                SwiftUI.ProgressView()
            }
        }
    }

    private var devicesSectionFooter: some View {
        let hasEmail = !(viewModel.state.subscriptionEmail ?? "").isEmpty
        let footerText = hasEmail ? UserText.subscriptionDevicesSectionWithEmailFooter : UserText.subscriptionDevicesSectionNoEmailFooter
        return Text(.init("\(footerText)")) // required to parse markdown formatting
            .environment(\.openURL, OpenURLAction { _ in
                viewModel.displayLearnMoreView(true)
                return .handled
            })
    }

    private var manageSection: some View {
        Section(header: Text(UserText.subscriptionManageTitle),
                footer: manageSectionFooter) {

            switch configuration {
            case .subscribed, .expired:
                let active = viewModel.state.subscriptionInfo?.isActive ?? false
                SettingsCustomCell(content: {
                    if !viewModel.state.isLoadingSubscriptionInfo {
                        if active {
                            Text(UserText.subscriptionChangePlan)
                                .daxBodyRegular()
                                .foregroundColor(Color.init(designSystemColor: .accent))
                        } else {
                            Text(UserText.subscriptionRestoreNotFoundPlans)
                                .daxBodyRegular()
                                .foregroundColor(Color.init(designSystemColor: .accent))
                        }
                    } else {
                        SwiftUI.ProgressView()
                    }
                },
                                   action: {
                    if !viewModel.state.isLoadingSubscriptionInfo {
                        Task {
                            if active {
                                viewModel.manageSubscription()
                                Pixel.fire(pixel: .privacyProSubscriptionManagementPlanBilling, debounce: 1)
                            } else {
                                viewPlans?()
                            }
                        }
                    }
                },
                                   isButton: true)
                .sheet(isPresented: $isShowingStripeView) {
                    if let stripeViewModel = viewModel.state.stripeViewModel {
                        SubscriptionExternalLinkView(viewModel: stripeViewModel, title: UserText.subscriptionManagePlan)
                    }
                }

                SettingsCustomCell(content: {
                    Text(UserText.subscriptionRemoveFromDevice)
                        .daxBodyRegular()
                    .foregroundColor(Color.init(designSystemColor: .accent))},
                                   action: { viewModel.displayRemovalNotice(true) },
                                   isButton: true)
            case .activating:
                restorePurchaseView
            }
        }
    }

    @ViewBuilder
    var restorePurchaseView: some View {
         let text = !settingsViewModel.state.subscription.isRestoring ? UserText.subscriptionActivateAppleIDButton : UserText.subscriptionRestoringTitle
         SettingsCustomCell(content: {
             Text(text)
                 .daxBodyRegular()
                 .foregroundColor(Color.init(designSystemColor: .accent)) },
                            action: {
                                 Task { await settingsViewModel.restoreAccountPurchase() }
                             },
                            isButton: !settingsViewModel.state.subscription.isRestoring )
         .alert(isPresented: $isShowingSubscriptionError) {
             Alert(
                 title: Text(UserText.subscriptionAppStoreErrorTitle),
                 message: Text(UserText.subscriptionAppStoreErrorMessage),
                 dismissButton: .default(Text(UserText.actionOK)) {}
             )
         }
     }

    private var manageSectionFooter: some View {
        let isExpired = !(viewModel.state.subscriptionInfo?.isActive ?? false)
        return  Group {
            if isExpired {
                EmptyView()
            } else {
                Text(viewModel.state.subscriptionDetails)
            }
        }
    }

    @ViewBuilder var helpSection: some View {
        if viewModel.usesUnifiedFeedbackForm {
            Section {
                faqButton
                supportButton
            } header: {
                Text(UserText.subscriptionHelpAndSupport)
            }
        } else {
            Section(header: Text(UserText.subscriptionHelpAndSupport),
                    footer: Text(UserText.subscriptionFAQFooter)) {
                faqButton
            }
        }
    }

    @ViewBuilder var privacyPolicySection: some View {
        Section {
            SettingsCustomCell(content: {
                Text(UserText.settingsPProSectionFooter)
                    .daxBodyRegular()
                    .foregroundColor(Color(designSystemColor: .accent))
            },
                               action: { viewModel.showTermsOfService() },
                               disclosureIndicator: false,
                               isButton: true)
        }

    }

    @ViewBuilder
    private var faqButton: some View {
        SettingsCustomCell(content: {
            Text(UserText.subscriptionFAQ)
                .daxBodyRegular()
                .foregroundColor(Color(designSystemColor: .accent))
        },
                           action: { viewModel.displayFAQView(true) },
                           disclosureIndicator: false,
                           isButton: true)
    }

    @ViewBuilder
    private var supportButton: some View {
<<<<<<< HEAD
        let viewModel = UnifiedFeedbackFormViewModel(
            accountManager: AppDependencyProvider.shared.accountManager,
            apiService: DefaultAPIService(),
            vpnMetadataCollector: DefaultVPNMetadataCollector(),
            source: .ppro
        )
=======
        let viewModel = UnifiedFeedbackFormViewModel(vpnMetadataCollector: DefaultVPNMetadataCollector(),
                                                     source: .ppro,
                                                     subscriptionManager: settingsViewModel.subscriptionManager)
>>>>>>> c28b0022
        NavigationLink(UserText.subscriptionFeedback, destination: UnifiedFeedbackRootView(viewModel: viewModel))
            .daxBodyRegular()
            .foregroundColor(.init(designSystemColor: .textPrimary))
    }

    @ViewBuilder
    private var optionsView: some View {
        NavigationLink(destination: SubscriptionGoogleView(),
                       isActive: $isShowingGoogleView) {
            EmptyView()
        }.hidden()

        List {
            headerSection
                .padding(.horizontal, -20)
                .padding(.vertical, -10)
            if configuration == .subscribed || configuration == .expired {
                devicesSection
                    .alert(isPresented: $isShowingRemovalNotice) {
                        Alert(
                            title: Text(UserText.subscriptionRemoveFromDeviceConfirmTitle),
                            message: Text(UserText.subscriptionRemoveFromDeviceConfirmText),
                            primaryButton: .cancel(Text(UserText.subscriptionRemoveCancel)) {},
                            secondaryButton: .destructive(Text(UserText.subscriptionRemove)) {
                                Pixel.fire(pixel: .privacyProSubscriptionManagementRemoval)
                                viewModel.removeSubscription()
                                dismiss()
                            }
                        )
                    }
            }
            manageSection
            helpSection
            privacyPolicySection
        }
        .padding(.top, -20)
        .navigationTitle(UserText.settingsPProManageSubscription)
        .applyInsetGroupedListStyle()
        .onChange(of: viewModel.state.shouldDismissView) { value in
            if value {
                dismiss()
            }
        }
        
        // Google Binding
        .onChange(of: viewModel.state.isShowingGoogleView) { value in
            isShowingGoogleView = value
        }
        .onChange(of: isShowingGoogleView) { value in
            viewModel.displayGoogleView(value)
        }
        
        // Stripe Binding
        .onChange(of: viewModel.state.isShowingStripeView) { value in
            isShowingStripeView = value
        }
        .onChange(of: isShowingStripeView) { value in
            viewModel.displayStripeView(value)
        }
        
        // Removal Notice
        .onChange(of: viewModel.state.isShowingRemovalNotice) { value in
            isShowingRemovalNotice = value
        }
        .onChange(of: isShowingRemovalNotice) { value in
            viewModel.displayRemovalNotice(value)
        }
        
        // FAQ
        .onChange(of: viewModel.state.isShowingFAQView) { value in
            isShowingFAQView = value
        }
        .onChange(of: isShowingFAQView) { value in
            viewModel.displayFAQView(value)
        }

        // Learn More
        .onChange(of: viewModel.state.isShowingLearnMoreView) { value in
            isShowingLearnMoreView = value
        }
        .onChange(of: isShowingLearnMoreView) { value in
            viewModel.displayLearnMoreView(value)
        }

        // Connection Error
        .onChange(of: viewModel.state.isShowingConnectionError) { value in
            isShowingConnectionError = value
        }
        .onChange(of: isShowingConnectionError) { value in
            viewModel.showConnectionError(value)
        }

        .onChange(of: isShowingEmailView) { value in
            if value {
                if let email = viewModel.state.subscriptionEmail, !email.isEmpty {
                    Pixel.fire(pixel: .privacyProSubscriptionManagementEmail, debounce: 1)
                } else {
                    Pixel.fire(pixel: .privacyProAddDeviceEnterEmail, debounce: 1)
                }
            }
        }
        
        .onReceive(subscriptionNavigationCoordinator.$shouldPopToSubscriptionSettings) { shouldDismiss in
            if shouldDismiss {
                isShowingEmailView = false
            }
        }
        
        .alert(isPresented: $isShowingConnectionError) {
            Alert(
                title: Text(UserText.subscriptionBackendErrorTitle),
                message: Text(UserText.subscriptionBackendErrorMessage),
                dismissButton: .cancel(Text(UserText.subscriptionBackendErrorButton)) {
                    dismiss()
                }
            )
        }
        
        .sheet(isPresented: $isShowingFAQView, content: {
            SubscriptionExternalLinkView(viewModel: viewModel.state.faqViewModel, title: UserText.subscriptionFAQ)
        })

        .sheet(isPresented: $isShowingLearnMoreView, content: {
            SubscriptionExternalLinkView(viewModel: viewModel.state.learnMoreViewModel, title: UserText.subscriptionFAQ)
        })

        .onFirstAppear {
            viewModel.onFirstAppear()
        }
            
    }

    @ViewBuilder
    private var stripeView: some View {
        if let stripeViewModel = viewModel.state.stripeViewModel {
            SubscriptionExternalLinkView(viewModel: stripeViewModel)
        }
    }
}<|MERGE_RESOLUTION|>--- conflicted
+++ resolved
@@ -244,18 +244,10 @@
 
     @ViewBuilder
     private var supportButton: some View {
-<<<<<<< HEAD
-        let viewModel = UnifiedFeedbackFormViewModel(
-            accountManager: AppDependencyProvider.shared.accountManager,
-            apiService: DefaultAPIService(),
-            vpnMetadataCollector: DefaultVPNMetadataCollector(),
-            source: .ppro
-        )
-=======
-        let viewModel = UnifiedFeedbackFormViewModel(vpnMetadataCollector: DefaultVPNMetadataCollector(),
-                                                     source: .ppro,
-                                                     subscriptionManager: settingsViewModel.subscriptionManager)
->>>>>>> c28b0022
+        let viewModel = UnifiedFeedbackFormViewModel(subscriptionManager: settingsViewModel.subscriptionManager,
+                                                     apiService: DefaultAPIService(),
+                                                     vpnMetadataCollector: DefaultVPNMetadataCollector(),
+                                                     source: .ppro)
         NavigationLink(UserText.subscriptionFeedback, destination: UnifiedFeedbackRootView(viewModel: viewModel))
             .daxBodyRegular()
             .foregroundColor(.init(designSystemColor: .textPrimary))
