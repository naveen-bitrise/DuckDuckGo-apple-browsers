--- conflicted
+++ resolved
@@ -22,13 +22,8 @@
 final class AppPrivacyConfigurationDataProvider: EmbeddedDataProvider {
 
     public struct Constants {
-<<<<<<< HEAD
-        public static let embeddedDataETag = "\"6b00b41cbf00342c2723f599051682e4\""
-        public static let embeddedDataSHA = "d430dab8e3999a3726b466d41704856ef8a45aba67e3db7063cc920c0f6cd28c"
-=======
         public static let embeddedDataETag = "\"772601a52881bc8373bbf9b6154e198a\""
         public static let embeddedDataSHA = "c31a2a397087fda076f770d32e82b4e743aba1c2c33bef3a7c2d97fbc66dcb3c"
->>>>>>> 606c1f77
     }
 
     var embeddedDataEtag: String {
