//
//  BookmarkManagementDetailViewController.swift
//
//  Copyright © 2021 DuckDuckGo. All rights reserved.
//
//  Licensed under the Apache License, Version 2.0 (the "License");
//  you may not use this file except in compliance with the License.
//  You may obtain a copy of the License at
//
//  http://www.apache.org/licenses/LICENSE-2.0
//
//  Unless required by applicable law or agreed to in writing, software
//  distributed under the License is distributed on an "AS IS" BASIS,
//  WITHOUT WARRANTIES OR CONDITIONS OF ANY KIND, either express or implied.
//  See the License for the specific language governing permissions and
//  limitations under the License.
//

import AppKit
import Combine
import SwiftUI

protocol BookmarkManagementDetailViewControllerDelegate: AnyObject {

    func bookmarkManagementDetailViewControllerDidSelectFolder(_ folder: BookmarkFolder)
    func bookmarkManagementDetailViewControllerDidStartSearching()
    func bookmarkManagementDetailViewControllerSortChanged(_ mode: BookmarksSortMode)

}

private struct EditedBookmarkMetadata {
    let uuid: String
    let index: Int
}

final class BookmarkManagementDetailViewController: NSViewController, NSMenuItemValidation {

    private let toolbarButtonsStackView = NSStackView()
    private lazy var newBookmarkButton = MouseOverButton(title: "  " + UserText.newBookmark, target: self, action: #selector(presentAddBookmarkModal))
        .withAccessibilityIdentifier("BookmarkManagementDetailViewController.newBookmarkButton")
    private lazy var newFolderButton = MouseOverButton(title: "  " + UserText.newFolder, target: tableView.menu, action: #selector(FolderMenuItemSelectors.newFolder))
        .withAccessibilityIdentifier("BookmarkManagementDetailViewController.newFolderButton")
    private lazy var deleteItemsButton = MouseOverButton(title: "  " + UserText.bookmarksBarContextMenuDelete, target: self, action: #selector(delete))
        .withAccessibilityIdentifier("BookmarkManagementDetailViewController.deleteItemsButton")
    private lazy var sortItemsButton = MouseOverButton(title: "  " + UserText.bookmarksSort.capitalized, target: self, action: #selector(sortBookmarks))
        .withAccessibilityIdentifier("BookmarkManagementDetailViewController.sortItemsButton")

    lazy var searchBar = NSSearchField()
        .withAccessibilityIdentifier("BookmarkManagementDetailViewController.searchBar")
    private lazy var separator = NSBox()
    private lazy var scrollView = NSScrollView()
    private lazy var tableView = NSTableView()

    private lazy var emptyState = NSView()
    private lazy var emptyStateImageView = NSImageView(image: .bookmarksEmpty)
        .withAccessibilityIdentifier(BookmarksEmptyStateContent.imageAccessibilityIdentifier)
    private lazy var emptyStateTitle = NSTextField()
        .withAccessibilityIdentifier(BookmarksEmptyStateContent.titleAccessibilityIdentifier)
    private lazy var emptyStateMessage = NSTextField()
        .withAccessibilityIdentifier(BookmarksEmptyStateContent.descriptionAccessibilityIdentifier)
    private lazy var importButton = NSButton(title: UserText.importBookmarksButtonTitle, target: self, action: #selector(onImportClicked))

    weak var delegate: BookmarkManagementDetailViewControllerDelegate?

    let managementDetailViewModel: BookmarkManagementDetailViewModel
    private let bookmarkManager: BookmarkManager
    private let dragDropManager: BookmarkDragDropManager
    private let sortBookmarksViewModel: SortBookmarksViewModel
    private var selectionState: BookmarkManagementSidebarViewController.SelectionState = .empty {
        didSet {
            reloadData()
        }
    }
    private var cancellables = Set<AnyCancellable>()

    private var documentView = FlippedView()

    private var documentViewHeightConstraint: NSLayoutConstraint?
    private var tableViewTopToPromoTopConstraint: NSLayoutConstraint?
    private var tableViewTopToDocumentTopConstraint: NSLayoutConstraint?

    private lazy var syncPromoManager: SyncPromoManaging = SyncPromoManager()

    private lazy var syncPromoViewHostingView: NSHostingView<SyncPromoView> = {
        let model = SyncPromoViewModel(touchpointType: .bookmarks, primaryButtonAction: { [weak self] in
            self?.syncPromoManager.goToSyncSettings(for: .bookmarks)
        }, dismissButtonAction: { [weak self] in
            self?.syncPromoManager.dismissPromoFor(.bookmarks)
            self?.updateDocumentViewHeight()
        })

        let headerView = SyncPromoView(viewModel: model,
                                       layout: .horizontal)

        let hostingController = NSHostingView(rootView: headerView)
        return hostingController
    }()

    func update(selectionState: BookmarkManagementSidebarViewController.SelectionState) {
        if case .folder = selectionState {
            clearSearch()
        }

        managementDetailViewModel.update(selection: selectionState,
                                         mode: sortBookmarksViewModel.selectedSortMode,
                                         searchQuery: searchBar.stringValue)
        self.selectionState = selectionState
    }

    init(bookmarkManager: BookmarkManager = LocalBookmarkManager.shared,
         dragDropManager: BookmarkDragDropManager = BookmarkDragDropManager.shared) {
        self.bookmarkManager = bookmarkManager
        self.dragDropManager = dragDropManager
        let metrics = BookmarksSearchAndSortMetrics()
        let sortViewModel = SortBookmarksViewModel(manager: bookmarkManager, metrics: metrics, origin: .manager)
        self.sortBookmarksViewModel = sortViewModel
        self.managementDetailViewModel = BookmarkManagementDetailViewModel(bookmarkManager: bookmarkManager,
                                                                           metrics: metrics,
                                                                           mode: bookmarkManager.sortMode)
        super.init(nibName: nil, bundle: nil)
    }

    required init?(coder: NSCoder) {
        fatalError("\(type(of: self)): Bad initializer")
    }

    override func loadView() {
        let showSyncPromo = syncPromoManager.shouldPresentPromoFor(.bookmarks)
        view = ColorView(frame: .zero, backgroundColor: .bookmarkPageBackground)
        view.translatesAutoresizingMaskIntoConstraints = false

        // set menu before `newFolderButton` initialization as it uses the menu as its target
        tableView.menu = BookmarksContextMenu(bookmarkManager: bookmarkManager, delegate: self)

        view.addSubview(separator)
        view.addSubview(scrollView)
        view.addSubview(emptyState)
        view.addSubview(toolbarButtonsStackView)
        view.addSubview(searchBar)
        toolbarButtonsStackView.addArrangedSubview(newBookmarkButton)
        toolbarButtonsStackView.addArrangedSubview(newFolderButton)
        toolbarButtonsStackView.addArrangedSubview(deleteItemsButton)
        toolbarButtonsStackView.addArrangedSubview(sortItemsButton)
        toolbarButtonsStackView.translatesAutoresizingMaskIntoConstraints = false
        toolbarButtonsStackView.distribution = .fill

        configureToolbar(button: newBookmarkButton, image: .addBookmark, isHidden: false)
        configureToolbar(button: newFolderButton, image: .addFolder, isHidden: false)
        configureToolbar(button: deleteItemsButton, image: .trash, isHidden: true)
        configureToolbar(button: sortItemsButton, image: .sortAscending, isHidden: false)

        emptyState.addSubview(emptyStateImageView)
        emptyState.addSubview(emptyStateTitle)
        emptyState.addSubview(emptyStateMessage)
        emptyState.addSubview(importButton)

        emptyState.isHidden = true
        emptyState.translatesAutoresizingMaskIntoConstraints = false
        importButton.translatesAutoresizingMaskIntoConstraints = false

        configureEmptyState(
            label: emptyStateTitle,
            font: .systemFont(ofSize: 15, weight: .semibold),
            attributedTitle: .make(
                UserText.bookmarksEmptyStateTitle,
                lineHeight: 1.14,
                kern: -0.23
            )
        )

        configureEmptyState(
            label: emptyStateMessage,
            font: .systemFont(ofSize: 13),
            attributedTitle: .make(
                UserText.bookmarksEmptyStateMessage,
                lineHeight: 1.05,
                kern: -0.08
            )
        )

        emptyStateImageView.setContentHuggingPriority(.init(rawValue: 251), for: .horizontal)
        emptyStateImageView.setContentHuggingPriority(.init(rawValue: 251), for: .vertical)
        emptyStateImageView.translatesAutoresizingMaskIntoConstraints = false
        emptyStateImageView.imageScaling = .scaleProportionallyDown

        scrollView.autohidesScrollers = true
        scrollView.hasVerticalScroller = true
        scrollView.hasHorizontalScroller = false
        scrollView.borderType = .noBorder
        scrollView.translatesAutoresizingMaskIntoConstraints = false
        scrollView.usesPredominantAxisScrolling = false
        scrollView.automaticallyAdjustsContentInsets = false
        scrollView.contentInsets = NSEdgeInsets(top: 22, left: 0, bottom: 22, right: 0)

        let clipView = NSClipView()

        if !showSyncPromo {
            clipView.documentView = tableView

            clipView.autoresizingMask = [.width, .height]
            clipView.backgroundColor = .clear
            clipView.drawsBackground = false
            clipView.frame = CGRect(x: 0, y: 0, width: 640, height: 601)
            scrollView.contentView = clipView
        }

        tableView.addTableColumn(NSTableColumn())
        tableView.headerView = nil
        tableView.backgroundColor = .clear
        tableView.setContentHuggingPriority(.defaultHigh, for: .vertical)
        tableView.style = .plain
        tableView.selectionHighlightStyle = .none
        tableView.allowsMultipleSelection = true
        tableView.usesAutomaticRowHeights = true
        tableView.doubleAction = #selector(handleDoubleClick)
        tableView.delegate = self
        tableView.dataSource = self

        separator.boxType = .separator
        separator.setContentHuggingPriority(.defaultHigh, for: .vertical)
        separator.translatesAutoresizingMaskIntoConstraints = false

        searchBar.translatesAutoresizingMaskIntoConstraints = false
        searchBar.placeholderString = UserText.bookmarksSearch
        searchBar.delegate = self

<<<<<<< HEAD
        view.addSubview(KeyEquivalentView(keyEquivalents: [
            [.command, "f"]: { [weak self] in
                return self?.handleCmdF($0) ?? false
            }
        ]))
=======
        if showSyncPromo {
            setupSyncPromoView()
        }
>>>>>>> 68bddacd

        setupLayout()
    }

    private func setupLayout() {
        NSLayoutConstraint.activate([
            toolbarButtonsStackView.leadingAnchor.constraint(equalTo: view.leadingAnchor, constant: 48),
            view.trailingAnchor.constraint(equalTo: scrollView.trailingAnchor, constant: 48),
            separator.topAnchor.constraint(equalTo: toolbarButtonsStackView.bottomAnchor, constant: 24),
            emptyState.centerYAnchor.constraint(equalTo: view.centerYAnchor, constant: 20),
            scrollView.topAnchor.constraint(equalTo: separator.bottomAnchor),

            searchBar.heightAnchor.constraint(equalToConstant: 28),
            searchBar.leadingAnchor.constraint(greaterThanOrEqualTo: toolbarButtonsStackView.trailingAnchor, constant: 8),
            searchBar.widthAnchor.constraint(equalToConstant: 256),
            searchBar.centerYAnchor.constraint(equalTo: toolbarButtonsStackView.centerYAnchor),
            searchBar.trailingAnchor.constraint(equalTo: separator.trailingAnchor),
            view.bottomAnchor.constraint(equalTo: scrollView.bottomAnchor),
            view.trailingAnchor.constraint(greaterThanOrEqualTo: searchBar.trailingAnchor, constant: 20),
            view.trailingAnchor.constraint(equalTo: separator.trailingAnchor, constant: 58),
            emptyState.centerXAnchor.constraint(equalTo: view.centerXAnchor),
            separator.leadingAnchor.constraint(equalTo: view.leadingAnchor, constant: 58),
            toolbarButtonsStackView.topAnchor.constraint(equalTo: view.topAnchor, constant: 32),
            emptyState.topAnchor.constraint(greaterThanOrEqualTo: separator.bottomAnchor, constant: 8),
            scrollView.leadingAnchor.constraint(equalTo: view.leadingAnchor, constant: 48),
            emptyState.centerXAnchor.constraint(equalTo: separator.centerXAnchor),

            newBookmarkButton.heightAnchor.constraint(equalToConstant: 24),
            newFolderButton.heightAnchor.constraint(equalToConstant: 24),
            deleteItemsButton.heightAnchor.constraint(equalToConstant: 24),
            sortItemsButton.heightAnchor.constraint(equalToConstant: 24),

            emptyStateMessage.centerXAnchor.constraint(equalTo: emptyState.centerXAnchor),

            importButton.topAnchor.constraint(equalTo: emptyStateMessage.bottomAnchor, constant: 8),
            emptyState.heightAnchor.constraint(equalToConstant: 218),
            emptyStateMessage.topAnchor.constraint(equalTo: emptyStateTitle.bottomAnchor, constant: 8),
            importButton.centerXAnchor.constraint(equalTo: emptyState.centerXAnchor),
            emptyStateImageView.centerXAnchor.constraint(equalTo: emptyState.centerXAnchor),
            emptyState.widthAnchor.constraint(equalToConstant: 224),
            emptyStateImageView.topAnchor.constraint(equalTo: emptyState.topAnchor),
            emptyStateTitle.centerXAnchor.constraint(equalTo: emptyState.centerXAnchor),
            emptyStateTitle.topAnchor.constraint(equalTo: emptyStateImageView.bottomAnchor, constant: 8),

            emptyStateMessage.widthAnchor.constraint(equalToConstant: 192),

            emptyStateTitle.widthAnchor.constraint(equalToConstant: 192),

            emptyStateImageView.widthAnchor.constraint(equalToConstant: 128),
            emptyStateImageView.heightAnchor.constraint(equalToConstant: 96)
        ])

    }

    override func viewDidLoad() {
        super.viewDidLoad()

        tableView.setDraggingSourceOperationMask([.move], forLocal: true)
        tableView.registerForDraggedTypes(BookmarkDragDropManager.draggedTypes)

        reloadData()

        sortBookmarksViewModel.$selectedSortMode.sink { [weak self] newSortMode in
            guard let self else { return }

            switch newSortMode {
            case .nameDescending:
                self.sortItemsButton.image = .bookmarkSortDesc
            default:
                self.sortItemsButton.image = .bookmarkSortAsc
            }

            delegate?.bookmarkManagementDetailViewControllerSortChanged(newSortMode)
            self.setupSort(mode: newSortMode)
        }.store(in: &cancellables)
    }

    override func viewDidDisappear() {
        super.viewDidDisappear()
        reloadData()
    }

    override func keyDown(with event: NSEvent) {
        if event.charactersIgnoringModifiers == String(UnicodeScalar(NSDeleteCharacter)!) {
            deleteSelectedItems()
        }
    }

    private func handleCmdF(_ event: NSEvent) -> Bool {
        guard case .nonEmpty = managementDetailViewModel.contentState else {
            __NSBeep()
            return true
        }
        searchBar.makeMeFirstResponder()
        return true
    }

    fileprivate func reloadData() {
        handleItemsVisibility()

        let scrollPosition = tableView.visibleRect.origin
        tableView.reloadData()
        tableView.scroll(scrollPosition)

        updateToolbarButtons()
    }

    private func handleItemsVisibility() {
        switch managementDetailViewModel.contentState {
        case .empty(let emptyState):
            showEmptyStateView(for: emptyState)
        case .nonEmpty:
            emptyState.isHidden = true
            tableView.isHidden = false
            searchBar.isEnabled = true
            sortItemsButton.isEnabled = true
        }
    }

    private func showEmptyStateView(for mode: BookmarksEmptyStateContent) {
        tableView.isHidden = true
        emptyState.isHidden = false
        emptyStateTitle.stringValue = mode.title
        emptyStateMessage.stringValue = mode.description
        emptyStateImageView.image = mode.image
        importButton.isHidden = mode.shouldHideImportButton
<<<<<<< HEAD
        searchBar.isEnabled = mode != .noBookmarks
        sortItemsButton.isEnabled = mode != .noBookmarks
=======
        updateDocumentViewHeight()
>>>>>>> 68bddacd
    }

    @objc func onImportClicked(_ sender: NSButton) {
        DataImportView().show()
    }

    @objc func handleDoubleClick(_ sender: NSTableView) {
        if sender.selectedRowIndexes.count > 1 {
            let entities = sender.selectedRowIndexes.map { fetchEntity(at: $0) }
            let bookmarks = entities.compactMap { $0 as? Bookmark }
            openBookmarksInNewTabs(bookmarks)

            return
        }

        let index = sender.clickedRow

        guard index != -1, let entity = fetchEntity(at: index) else {
            return
        }

        managementDetailViewModel.onBookmarkTapped()

        if let url = (entity as? Bookmark)?.urlObject {
            if NSApplication.shared.isCommandPressed && NSApplication.shared.isShiftPressed {
                WindowsManager.openNewWindow(with: url, source: .bookmark, isBurner: false)
            } else if NSApplication.shared.isCommandPressed {
                WindowControllersManager.shared.show(url: url, source: .bookmark, newTab: true)
            } else {
                WindowControllersManager.shared.show(url: url, source: .bookmark, newTab: true)
            }
        } else if let folder = entity as? BookmarkFolder {
            clearSearch()
            resetSelections()
            delegate?.bookmarkManagementDetailViewControllerDidSelectFolder(folder)
        }
    }

    @objc func presentAddBookmarkModal(_ sender: Any) {
        BookmarksDialogViewFactory.makeAddBookmarkView(parent: selectionState.folder)
            .show(in: view.window)
    }

    @objc func delete(_ sender: AnyObject) {
        deleteSelectedItems()
    }

    @objc func sortBookmarks(_ sender: NSButton) {
        let menu = sortBookmarksViewModel.menu
        managementDetailViewModel.onSortButtonTapped()
        menu.popUpAtMouseLocation(in: sortItemsButton)
    }

    func validateMenuItem(_ menuItem: NSMenuItem) -> Bool {
        if menuItem.action == #selector(BookmarkManagementDetailViewController.delete(_:)) {
            return !tableView.selectedRowIndexes.isEmpty
        }

        return true
    }

    private func setupSort(mode: BookmarksSortMode) {
        clearSearch()
        managementDetailViewModel.update(selection: selectionState, mode: mode)
        tableView.reloadData()
        sortItemsButton.backgroundColor = mode.shouldHighlightButton ? .buttonMouseDown : .clear
        sortItemsButton.mouseOverColor = mode.shouldHighlightButton ? .buttonMouseDown : .buttonMouseOver
    }

    private func clearSearch() {
        searchBar.stringValue = ""
    }

    private func totalRows() -> Int {
        return managementDetailViewModel.totalRows()
    }

    private func deleteSelectedItems() {
        let entities = tableView.selectedRowIndexes.compactMap { fetchEntity(at: $0) }
        let entityUUIDs = entities.map(\.id)

        bookmarkManager.remove(objectsWithUUIDs: entityUUIDs)
    }

    private(set) lazy var faviconsFetcherOnboarding: FaviconsFetcherOnboarding? = {
        guard let syncService = NSApp.delegateTyped.syncService, let syncBookmarksAdapter = NSApp.delegateTyped.syncDataProviders?.bookmarksAdapter else {
            assertionFailure("SyncService and/or SyncBookmarksAdapter is nil")
            return nil
        }
        return .init(syncService: syncService, syncBookmarksAdapter: syncBookmarksAdapter)
    }()
}

// MARK: - NSTableView

extension BookmarkManagementDetailViewController: NSTableViewDelegate, NSTableViewDataSource {

    func numberOfRows(in tableView: NSTableView) -> Int {
        return totalRows()
    }

    func tableView(_ tableView: NSTableView, objectValueFor tableColumn: NSTableColumn?, row: Int) -> Any? {
        return fetchEntity(at: row)
    }

    func tableView(_ tableView: NSTableView, rowViewForRow row: Int) -> NSTableRowView? {
        let rowView = BookmarkTableRowView()
        rowView.onSelectionChanged = onSelectionChanged

        return rowView
    }

    func tableView(_ tableView: NSTableView, viewFor tableColumn: NSTableColumn?, row: Int) -> NSView? {
        guard let entity = fetchEntity(at: row) else { return nil }

        let cell = tableView.makeView(withIdentifier: .init(BookmarkTableCellView.className()), owner: nil) as? BookmarkTableCellView
            ?? BookmarkTableCellView(identifier: .init(BookmarkTableCellView.className()))

        cell.delegate = self

        if let bookmark = entity as? Bookmark {
            cell.update(from: bookmark)

            if bookmark.favicon(.small) == nil {
                faviconsFetcherOnboarding?.presentOnboardingIfNeeded()
            }
        } else if let folder = entity as? BookmarkFolder {
            cell.update(from: folder)
        } else {
            assertionFailure("Failed to cast bookmark")
        }
        cell.isSelected = tableView.selectedRowIndexes.contains(row)

        return cell
    }

    func tableView(_ tableView: NSTableView, pasteboardWriterForRow row: Int) -> NSPasteboardWriting? {
        guard let entity = fetchEntity(at: row) else { return nil }
        return entity.pasteboardWriter
    }

    private func destination(for dropOperation: NSTableView.DropOperation, at row: Int) -> Any {
        switch dropOperation {
        case .on:
            if let entity = fetchEntity(at: row) {
                return entity
            }
        case .above:
            if let folder = selectionState.folder {
                return folder
            }
        @unknown default: preconditionFailure()
        }
        return selectionState == .favorites ? PseudoFolder.favorites : PseudoFolder.bookmarks
    }

    func tableView(_ tableView: NSTableView,
                   validateDrop info: NSDraggingInfo,
                   proposedRow row: Int,
                   proposedDropOperation dropOperation: NSTableView.DropOperation) -> NSDragOperation {
        let destination = destination(for: dropOperation, at: row)

        guard !isSearching || destination is BookmarkFolder else { return .none }

        return dragDropManager.validateDrop(info, to: destination)
    }

    func tableView(_ tableView: NSTableView, acceptDrop info: NSDraggingInfo, row: Int, dropOperation: NSTableView.DropOperation) -> Bool {

        let destination = destination(for: dropOperation, at: row)
        let index = dropOperation == .above ? row : -1

        return dragDropManager.acceptDrop(info, to: destination, at: index)
    }

    private func fetchEntity(at row: Int) -> BaseBookmarkEntity? {
        return managementDetailViewModel.fetchEntity(at: row)
    }

    /// Updates the next/previous selection state of each row, and clears the selection flag.
    fileprivate func resetSelections() {
        guard totalRows() > 0 else { return }

        let indexes = tableView.selectedRowIndexes
        for index in 0 ..< totalRows() {
            let row = self.tableView.rowView(atRow: index, makeIfNecessary: false) as? BookmarkTableRowView
            row?.hasPrevious = indexes.contains(index - 1)
            row?.hasNext = indexes.contains(index + 1)

            let cell = self.tableView.view(atColumn: 0, row: index, makeIfNecessary: false) as? BookmarkTableCellView
            cell?.isSelected = false
        }
    }

    func tableViewSelectionDidChange(_ notification: Notification) {
        onSelectionChanged()
    }

    func onSelectionChanged() {
        func updateCellSelections() {
            resetSelections()
            tableView.selectedRowIndexes.forEach {
                let cell = self.tableView.view(atColumn: 0, row: $0, makeIfNecessary: false) as? BookmarkTableCellView
                cell?.isSelected = true
            }
        }

        updateCellSelections()
        updateToolbarButtons()
    }

    private func updateToolbarButtons() {
        newFolderButton.cell?.representedObject = selectionState.folder

        let shouldShowDeleteButton = tableView.selectedRowIndexes.count > 1
        NSAnimationContext.runAnimationGroup { context in
            context.duration = 0.25
            deleteItemsButton.animator().isHidden = !shouldShowDeleteButton
            newBookmarkButton.animator().isHidden = shouldShowDeleteButton
            newFolderButton.animator().isHidden = shouldShowDeleteButton
        }
    }

    fileprivate func openBookmarksInNewTabs(_ bookmarks: [Bookmark]) {
        guard let tabCollection = WindowControllersManager.shared.lastKeyMainWindowController?.mainViewController.tabCollectionViewModel else {
            assertionFailure("Cannot open in new tabs")
            return
        }

        let tabs = bookmarks.compactMap { $0.urlObject }.map {
            Tab(content: .url($0, source: .bookmark),
                shouldLoadInBackground: true,
                burnerMode: tabCollection.burnerMode)
        }
        tabCollection.append(tabs: tabs)
        PixelExperiment.fireOnboardingBookmarkUsed5to7Pixel()
    }
}

// MARK: - Private

private extension BookmarkManagementDetailViewController {

    func configureToolbar(button: MouseOverButton, image: NSImage, isHidden: Bool) {
        button.bezelStyle = .shadowlessSquare
        button.cornerRadius = 4
        button.normalTintColor = .button
        button.mouseDownColor = .buttonMouseDown
        button.mouseOverColor = .buttonMouseOver
        button.imageHugsTitle = true
        button.setContentHuggingPriority(.defaultHigh, for: .vertical)
        button.alignment = .center
        button.font = .systemFont(ofSize: 13)
        button.image = image
        button.imagePosition = .imageLeading
        button.isHidden = isHidden
    }

    func configureEmptyState(label: NSTextField, font: NSFont, attributedTitle: NSAttributedString) {
        label.isEditable = false
        label.setContentHuggingPriority(.defaultHigh, for: .vertical)
        label.setContentHuggingPriority(.init(rawValue: 251), for: .horizontal)
        label.translatesAutoresizingMaskIntoConstraints = false
        label.alignment = .center
        label.drawsBackground = false
        label.isBordered = false
        label.font = font
        label.textColor = .labelColor
        label.attributedStringValue = attributedTitle
    }

}

// MARK: - BookmarkTableCellViewDelegate

extension BookmarkManagementDetailViewController: BookmarkTableCellViewDelegate {

    func bookmarkTableCellViewRequestedMenu(_ sender: NSButton, cell: BookmarkTableCellView) {
        // will update the menu using `BookmarksContextMenuDelegate.selectedItems`
        tableView.menu?.popUpAtMouseLocation(in: cell)
    }

}

// MARK: - BookmarksContextMenuDelegate

extension BookmarkManagementDetailViewController: BookmarksContextMenuDelegate {

    var isSearching: Bool { managementDetailViewModel.isSearching }

    var parentFolder: BookmarkFolder? {
        return managementDetailViewModel.fetchParent()
    }

    var shouldIncludeManageBookmarksItem: Bool { false }

    func selectedItems() -> [Any] {
        guard let row = tableView.clickedRowIfValid ?? tableView.withMouseLocationInViewCoordinates(convert: { point in
            tableView.row(at: point)
        }), row != -1 else { return [] }

        // If only one item is selected try to get the item and its parent folder otherwise show the menu for multiple items.
        if tableView.selectedRowIndexes.contains(row), tableView.selectedRowIndexes.count > 1 {
            return tableView.selectedRowIndexes.compactMap { index in
                return fetchEntity(at: index)
            }
        }

        return fetchEntity(at: row).map { [$0] } ?? []
    }

    func showDialog(_ dialog: any ModalView) {
        dialog.show(in: view.window)
    }

    func closePopoverIfNeeded() {}

}

extension BookmarkManagementDetailViewController: BookmarkSearchMenuItemSelectors {
    func showInFolder(_ sender: NSMenuItem) {
        guard let baseBookmark = sender.representedObject as? BaseBookmarkEntity else {
            assertionFailure("Failed to retrieve Bookmark from Show in Folder context menu item")
            return
        }

        if let bookmark = baseBookmark as? Bookmark,
            let folder = managementDetailViewModel.searchForParent(bookmark: bookmark) {
            delegate?.bookmarkManagementDetailViewControllerDidSelectFolder(folder)
        } else if let folder = baseBookmark as? BookmarkFolder {
            delegate?.bookmarkManagementDetailViewControllerDidSelectFolder(folder)
        }
    }
}

// MARK: - Search field delegate

extension BookmarkManagementDetailViewController: NSSearchFieldDelegate {

    func controlTextDidChange(_ obj: Notification) {
        if let searchField = obj.object as? NSSearchField {
            managementDetailViewModel.update(selection: selectionState,
                                             mode: sortBookmarksViewModel.selectedSortMode,
                                             searchQuery: searchField.stringValue)
            delegate?.bookmarkManagementDetailViewControllerDidStartSearching()
            reloadData()
        }
    }

    func control(_ control: NSControl, textView: NSTextView, doCommandBy selector: Selector) -> Bool {
        guard control === searchBar else {
            assertionFailure("Unexpected delegating control")
            return false
        }
        switch selector {
        case #selector(cancelOperation):
            // handle Esc key press while in search mode
            self.tableView.makeMeFirstResponder()
        default:
            return false
        }
        return true
    }

}

// MARK: - Sync Promo

extension BookmarkManagementDetailViewController {

    private func setupSyncPromoView() {
        documentView.addSubview(syncPromoViewHostingView)
        documentView.addSubview(tableView)

        scrollView.contentView.backgroundColor = .clear
        scrollView.contentView.drawsBackground = false
        scrollView.documentView = documentView

        documentView.translatesAutoresizingMaskIntoConstraints = false
        syncPromoViewHostingView.translatesAutoresizingMaskIntoConstraints = false
        tableView.translatesAutoresizingMaskIntoConstraints = false

        tableView.focusRingType = .none

        setupSyncPromoLayout()
    }

    private func setupSyncPromoLayout() {
         NSLayoutConstraint.activate([
                                        documentView.topAnchor.constraint(equalTo: scrollView.contentView.topAnchor),
                                        documentView.leadingAnchor.constraint(equalTo: scrollView.contentView.leadingAnchor),
                                        documentView.trailingAnchor.constraint(lessThanOrEqualTo: scrollView.contentView.trailingAnchor),
                                        documentView.widthAnchor.constraint(equalTo: scrollView.contentView.widthAnchor, constant: -12),
                                        scrollView.widthAnchor.constraint(greaterThanOrEqualToConstant: 400),
                                        scrollView.heightAnchor.constraint(greaterThanOrEqualToConstant: 220)
                                    ])

        NSLayoutConstraint.activate([
                                        syncPromoViewHostingView.topAnchor.constraint(equalTo: documentView.topAnchor, constant: 0),
                                        syncPromoViewHostingView.leadingAnchor.constraint(equalTo: documentView.leadingAnchor, constant: 2),
                                        syncPromoViewHostingView.trailingAnchor.constraint(equalTo: documentView.trailingAnchor, constant: -2),

                                        tableView.leadingAnchor.constraint(equalTo: documentView.leadingAnchor),
                                        tableView.trailingAnchor.constraint(equalTo: documentView.trailingAnchor),
                                        tableView.bottomAnchor.constraint(greaterThanOrEqualTo: documentView.bottomAnchor),
                                    ])

        tableViewTopToDocumentTopConstraint = tableView.topAnchor.constraint(equalTo: documentView.topAnchor)
        tableViewTopToDocumentTopConstraint?.isActive = false
        tableViewTopToPromoTopConstraint = tableView.topAnchor.constraint(equalTo: syncPromoViewHostingView.bottomAnchor, constant: 4)
        tableViewTopToPromoTopConstraint?.isActive = true

        let totalHeight = syncPromoViewHostingView.frame.height + tableView.frame.height
        documentViewHeightConstraint = documentView.heightAnchor.constraint(equalToConstant: totalHeight)
        documentViewHeightConstraint?.isActive = true

        NotificationCenter.default.addObserver(
                self,
                selector: #selector(syncPromoDismissed),
                name: SyncPromoManager.SyncPromoManagerNotifications.didDismissPromo,
                object: nil)

        NotificationCenter.default.addObserver(
                self,
                selector: #selector(tableViewFrameDidChange),
                name: NSView.frameDidChangeNotification,
                object: tableView
        )

        tableView.postsFrameChangedNotifications = true
    }

    private func shouldShowSyncPromo() -> Bool {
        return emptyState.isHidden
               && !managementDetailViewModel.isSearching
               && !tableView.isHidden
               && parentFolder == nil
               && (bookmarkManager.list?.totalBookmarks ?? 0) > 0
               && totalRows() > 0
               && syncPromoManager.shouldPresentPromoFor(.bookmarks)
    }

    @objc private func syncPromoDismissed(notification: Notification) {
        updateDocumentViewHeight()
    }

    @objc private func tableViewFrameDidChange(notification: Notification) {
        updateDocumentViewHeight()
    }

    private func updateDocumentViewHeight() {
        guard scrollView.documentView is FlippedView else { return }

        let tableViewHeight = tableView.intrinsicContentSize.height

        if shouldShowSyncPromo() {
            if let tableViewTopToDocumentTopConstraint = tableViewTopToDocumentTopConstraint, tableViewTopToDocumentTopConstraint.isActive {
                syncPromoViewHostingView.isHidden = false
                tableViewTopToDocumentTopConstraint.isActive = false
                tableViewTopToPromoTopConstraint?.isActive = true
            }

            let promoHeight = syncPromoViewHostingView.intrinsicContentSize.height == 0 ? 80 : syncPromoViewHostingView.intrinsicContentSize.height
            let totalHeight = promoHeight + tableViewHeight
            updateDocumentViewHeightIfNeeded(totalHeight)
        } else {
            if let tableViewTopToPromoTopConstraint = tableViewTopToPromoTopConstraint, tableViewTopToPromoTopConstraint.isActive {
                syncPromoViewHostingView.isHidden = true
                tableViewTopToPromoTopConstraint.isActive = false
                tableViewTopToDocumentTopConstraint?.isActive = true
            }

            updateDocumentViewHeightIfNeeded(tableViewHeight)
        }
    }

    private func updateDocumentViewHeightIfNeeded(_ newHeight: CGFloat) {
        guard documentViewHeightConstraint?.constant != newHeight else { return }
        documentViewHeightConstraint?.constant = newHeight
    }
}

#if DEBUG
@available(macOS 14.0, *)
#Preview(traits: .fixedLayout(width: 700, height: 660)) {

    return BookmarkManagementDetailViewController(bookmarkManager: {
        let bkman = LocalBookmarkManager(bookmarkStore: BookmarkStoreMock(bookmarks: [
            BookmarkFolder(id: "1", title: "Folder 1", children: [
                BookmarkFolder(id: "2", title: "Nested Folder", children: [
                    Bookmark(id: "b1", url: URL.duckDuckGo.absoluteString, title: "DuckDuckGo", isFavorite: false, parentFolderUUID: "2")
                ])
            ]),
            BookmarkFolder(id: "3", title: "Another Folder", children: [
                BookmarkFolder(id: "4", title: "Nested Folder", children: [
                    BookmarkFolder(id: "5", title: "Another Nested Folder", children: [
                        Bookmark(id: "b2", url: URL.duckDuckGo.absoluteString, title: "DuckDuckGo", isFavorite: false, parentFolderUUID: "5")
                    ])
                ])
            ]),
            Bookmark(id: "b3", url: URL.duckDuckGo.absoluteString, title: "Bookmark 1", isFavorite: false, parentFolderUUID: ""),
            Bookmark(id: "b4", url: URL.duckDuckGo.absoluteString, title: "Bookmark 2", isFavorite: false, parentFolderUUID: ""),
            Bookmark(id: "b5", url: URL.duckDuckGo.absoluteString, title: "DuckDuckGo", isFavorite: false, parentFolderUUID: "")
        ]))
        bkman.loadBookmarks()
        customAssertionFailure = { _, _, _ in }

        return bkman
    }())

}
#endif<|MERGE_RESOLUTION|>--- conflicted
+++ resolved
@@ -224,17 +224,14 @@
         searchBar.placeholderString = UserText.bookmarksSearch
         searchBar.delegate = self
 
-<<<<<<< HEAD
         view.addSubview(KeyEquivalentView(keyEquivalents: [
             [.command, "f"]: { [weak self] in
                 return self?.handleCmdF($0) ?? false
             }
         ]))
-=======
         if showSyncPromo {
             setupSyncPromoView()
         }
->>>>>>> 68bddacd
 
         setupLayout()
     }
@@ -361,12 +358,9 @@
         emptyStateMessage.stringValue = mode.description
         emptyStateImageView.image = mode.image
         importButton.isHidden = mode.shouldHideImportButton
-<<<<<<< HEAD
         searchBar.isEnabled = mode != .noBookmarks
         sortItemsButton.isEnabled = mode != .noBookmarks
-=======
         updateDocumentViewHeight()
->>>>>>> 68bddacd
     }
 
     @objc func onImportClicked(_ sender: NSButton) {
