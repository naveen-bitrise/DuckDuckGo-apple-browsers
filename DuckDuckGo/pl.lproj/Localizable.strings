--- conflicted
+++ resolved
@@ -898,9 +898,6 @@
 /* No comment provided by engineer. */
 "dax.onboarding.message" = "Internet może być trochę nieprzyjemny.\n\nBez obaw! Prywatne wyszukiwanie i przeglądanie jest łatwiejsze niż myślisz.";
 
-/* No comment provided by engineer. */
-"Debug" = "Debug";
-
 /* GPC Setting state */
 "donotsell.disabled" = "Wyłączone";
 
@@ -1375,9 +1372,6 @@
 /* Please preserve newline character */
 "launchscreenWelcomeMessage" = "Witamy\nw DuckDuckGo!";
 
-/* No comment provided by engineer. */
-"LOREM IPSUM" = "LOREM IPSUM";
-
 /* Summary text for the macOS browser waitlist */
 "mac-browser.waitlist.summary" = "Aplikacja DuckDuckGo dla komputerów Mac zapewnia szybkość, której potrzebujesz, i niezbędne funkcje przeglądania. Ponadto jest wyposażona w najlepsze w swojej klasie narzędzia do ochrony prywatności.";
 
@@ -1445,18 +1439,6 @@
 "network-protection.privacy-policy.title" = "Polityka prywatności";
 
 /* Title text for the Network Protection terms and conditions accept button */
-<<<<<<< HEAD
-"network-protection.waitlist.agree-and-continue" = "Agree and Continue";
-
-/* Availability disclaimer for Network Protection join waitlist screen */
-"network-protection.waitlist.availability-disclaimer" = "Network Protection is free to use during early access.";
-
-/* Agree and Continue button for Network Protection join waitlist screen */
-"network-protection.waitlist.button.agree-and-continue" = "Agree and Continue";
-
-/* Enable Notifications button for Network Protection joined waitlist screen */
-"network-protection.waitlist.button.enable-notifications" = "Enable Notifications";
-=======
 "network-protection.waitlist.agree-and-continue" = "Wyraź zgodę i kontynuuj";
 
 /* Availability disclaimer for Network Protection join waitlist screen */
@@ -1467,55 +1449,17 @@
 
 /* Enable Notifications button for Network Protection joined waitlist screen */
 "network-protection.waitlist.button.enable-notifications" = "Włącz powiadomienia";
->>>>>>> 95e64073
 
 /* Button title for users who already have an invite code */
 "network-protection.waitlist.button.existing-invite-code" = "Mam kod zaproszenia";
 
 /* Join Waitlist button for Network Protection join waitlist screen */
-<<<<<<< HEAD
-"network-protection.waitlist.button.join-waitlist" = "Join the Waitlist";
-=======
 "network-protection.waitlist.button.join-waitlist" = "Dołącz do listy oczekujących";
->>>>>>> 95e64073
 
 /* Button title text for the Network Protection waitlist confirmation prompt */
 "network-protection.waitlist.get-started" = "Rozpocznij";
 
 /* Subtitle for section 1 of the Network Protection invited screen */
-<<<<<<< HEAD
-"network-protection.waitlist.invited.section-1.subtitle" = "Encrypt online traffic across your browsers and apps.";
-
-/* Title for section 1 of the Network Protection invited screen */
-"network-protection.waitlist.invited.section-1.title" = "Full-device coverage";
-
-/* Subtitle for section 2 of the Network Protection invited screen */
-"network-protection.waitlist.invited.section-2.subtitle" = "No need for a separate app. Connect in one click and see your connection status at a glance.";
-
-/* Title for section 2 of the Network Protection invited screen */
-"network-protection.waitlist.invited.section-2.title" = "Fast, reliable, and easy to use";
-
-/* Subtitle for section 3 of the Network Protection invited screen */
-"network-protection.waitlist.invited.section-3.subtitle" = "We do not log or save any data that can connect you to your online activity.";
-
-/* Title for section 3 of the Network Protection invited screen */
-"network-protection.waitlist.invited.section-3.title" = "Strict no-logging policy";
-
-/* Subtitle for Network Protection invited screen */
-"network-protection.waitlist.invited.subtitle" = "Get an extra layer of protection online with the VPN built for speed and simplicity. Encrypt your internet connection across your entire device and hide your location and IP address from sites you visit.";
-
-/* Title for Network Protection invited screen */
-"network-protection.waitlist.invited.title" = "You’re invited to try\nNetwork Protection early access!";
-
-/* First subtitle for Network Protection join waitlist screen */
-"network-protection.waitlist.join.subtitle.1" = "Secure your connection anytime, anywhere with Network Protection, the VPN from DuckDuckGo.";
-
-/* Second subtitle for Network Protection join waitlist screen */
-"network-protection.waitlist.join.subtitle.2" = "Join the waitlist, and we’ll notify you when it’s your turn.";
-
-/* Title for Network Protection join waitlist screen */
-"network-protection.waitlist.join.title" = "Network Protection Early Access";
-=======
 "network-protection.waitlist.invited.section-1.subtitle" = "Szyfrowanie ruchu internetowego w przeglądarkach i aplikacjach.";
 
 /* Title for section 1 of the Network Protection invited screen */
@@ -1544,27 +1488,11 @@
 
 /* Second subtitle for Network Protection join waitlist screen */
 "network-protection.waitlist.join.subtitle.2" = "Dołącz do listy oczekujących, aby otrzymać powiadomienie, gdy nadejdzie Twoja kolej.";
->>>>>>> 95e64073
 
 /* Title for Network Protection joined waitlist screen */
 "network-protection.waitlist.joined.title" = "Jesteś na liście!";
 
 /* Subtitle 1 for Network Protection joined waitlist screen when notifications are enabled */
-<<<<<<< HEAD
-"network-protection.waitlist.joined.with-notifications.subtitle.1" = "New invites are sent every few days, on a first come, first served basis.";
-
-/* Subtitle 2 for Network Protection joined waitlist screen when notifications are enabled */
-"network-protection.waitlist.joined.with-notifications.subtitle.2" = "We’ll notify you when your invite is ready.";
-
-/* Body text for the alert to enable notifications */
-"network-protection.waitlist.notification-alert.description" = "We’ll send you a notification when your invite to test Network Protection is ready.";
-
-/* Subtitle for the alert to confirm enabling notifications */
-"network-protection.waitlist.notification-prompt-description" = "Get a notification when your copy of Network Protection early access is ready.";
-
-/* Title for the alert to confirm enabling notifications */
-"network-protection.waitlist.notification-prompt-title" = "Know the instant you're invited";
-=======
 "network-protection.waitlist.joined.with-notifications.subtitle.1" = "Nowe zaproszenia są wysyłane co kilka dni według kolejności zgłoszeń.";
 
 /* Subtitle 2 for Network Protection joined waitlist screen when notifications are enabled */
@@ -1578,23 +1506,15 @@
 
 /* Title for the alert to confirm enabling notifications */
 "network-protection.waitlist.notification-prompt-title" = "Otrzymaj powiadomienie po otrzymaniu zaproszenia";
->>>>>>> 95e64073
 
 /* Title for Network Protection waitlist notification */
 "network-protection.waitlist.notification.text" = "Otwórz zaproszenie";
 
 /* Title for Network Protection waitlist notification */
-<<<<<<< HEAD
-"network-protection.waitlist.notification.title" = "Network Protection is ready!";
-
-/* Subtitle text for the Network Protection settings row */
-"network-protection.waitlist.settings-subtitle.joined-and-invited" = "Your invite is ready!";
-=======
 "network-protection.waitlist.notification.title" = "Ochrona sieci jest gotowa!";
 
 /* Subtitle text for the Network Protection settings row */
 "network-protection.waitlist.settings-subtitle.joined-and-invited" = "Twoje zaproszenie jest gotowe!";
->>>>>>> 95e64073
 
 /* Subtitle text for the Network Protection settings row */
 "network-protection.waitlist.settings-subtitle.joined-but-not-invited" = "Jesteś na liście!";
@@ -1606,11 +1526,7 @@
 "network.protection.invite.dialog.message" = "Enter your invite code to get started.";
 
 /* Title for the network protection invite screen */
-<<<<<<< HEAD
-"network.protection.invite.dialog.title" = "You’re invited to try Network Protection";
-=======
 "network.protection.invite.dialog.title" = "Masz zaproszenie do wypróbowania usługi ochrony sieci";
->>>>>>> 95e64073
 
 /* Prompt for the network protection invite code text field */
 "network.protection.invite.field.prompt" = "Invite Code";
@@ -1682,37 +1598,22 @@
 "network.protection.vpn.alerts.toggle.title" = "Alerty VPN";
 
 /* Footer text for the Exclude Local Networks setting item. */
-<<<<<<< HEAD
-"network.protection.vpn.exclude.local.networks.setting.footer" = "Let local traffic bypass the VPN and connect to devices on your local network, like a printer.";
-
-/* Title for the Exclude Local Networks setting item. */
-"network.protection.vpn.exclude.local.networks.setting.title" = "Exclude Local Networks";
-=======
 "network.protection.vpn.exclude.local.networks.setting.footer" = "Zezwól na pomijanie sieci VPN przez ruch lokalny w celu łączenia z urządzeniami w sieci lokalnej, takimi jak drukarka.";
 
 /* Title for the Exclude Local Networks setting item. */
 "network.protection.vpn.exclude.local.networks.setting.title" = "Wyklucz sieci lokalne";
->>>>>>> 95e64073
 
 /* Title for the VPN Location screen's All Countries section. */
 "network.protection.vpn.location.all.countries.section.title" = "All Countries";
 
 /* Subtitle of countries item when there are multiple cities, example : */
-<<<<<<< HEAD
-"network.protection.vpn.location.country.item.formatted.cities.count" = "%d cities";
-=======
 "network.protection.vpn.location.country.item.formatted.cities.count" = "Miasta: %d";
->>>>>>> 95e64073
 
 /* Title for the VPN Location screen's Nearest Available selection item. */
 "network.protection.vpn.location.nearest.available.item.title" = "Nearest Available";
 
 /* Footer describing the VPN Location screen's Recommended section which just has Nearest Available. */
-<<<<<<< HEAD
-"network.protection.vpn.location.recommended.section.footer" = "Automatically connect to the nearest server we can find.";
-=======
 "network.protection.vpn.location.recommended.section.footer" = "Automatycznie połącz z najbliższym znalezionym serwerem.";
->>>>>>> 95e64073
 
 /* Title for the VPN Location screen's Recommended section. */
 "network.protection.vpn.location.recommended.section.title" = "Recommended";
@@ -1721,11 +1622,7 @@
 "network.protection.vpn.location.subtitle.formatted.city.and.country" = "%1$@, %2$@";
 
 /* Title for the VPN Location screen. */
-<<<<<<< HEAD
-"network.protection.vpn.location.title" = "VPN Location";
-=======
 "network.protection.vpn.location.title" = "Lokalizacja VPN";
->>>>>>> 95e64073
 
 /* Title for the VPN Notifications management screen. */
 "network.protection.vpn.notifications.title" = "Powiadomienia VPN";
@@ -1737,11 +1634,7 @@
 "network.protection.vpn.preferred.location.title" = "Preferred Location";
 
 /* Footer text for the Always on VPN setting item. */
-<<<<<<< HEAD
-"network.protection.vpn.secure.dns.setting.footer" = "Our VPN uses Secure DNS to keep your online activity private, so that your Internet provider can't see what websites you visit.";
-=======
 "network.protection.vpn.secure.dns.setting.footer" = "Nasza sieć VPN korzysta z Secure DNS, aby zachować prywatność aktywności użytkowników w Internecie. Dostawca Internetu nie może zobaczyć, które witryny odwiedzasz.";
->>>>>>> 95e64073
 
 /* Title for the VPN Settings screen. */
 "network.protection.vpn.settings.title" = "Ustawienia VPN";
@@ -1869,111 +1762,9 @@
 /* No comment provided by engineer. */
 "section.title.favorites" = "Ulubione";
 
-/* Settings cell for About DDG */
-"settings.about.ddg" = "O DuckDuckGo";
-
-/* Settings section title for About DuckDuckGo */
-"settings.about.section" = "Informacje";
-
 /* about page */
 "settings.about.text" = "DuckDuckGo to założona w 2008 roku niezależna firma zajmująca się prywatnością w Internecie dla osób, które mają dosyć śledzenia online i poszukują łatwego w obsłudze rozwiązania. Jesteśmy dowodem na to, że możesz uzyskać prawdziwą ochronę prywatności online bez kompromisów.\n\nPrzeglądarka DuckDuckGo jest wyposażona w funkcje, których potrzebujesz, takie jak zakładki, karty, hasła i inne, a także [kilkanaście zaawansowanych mechanizmów ochrony prywatności](ddgQuickLink://duckduckgo.com/duckduckgo-help-pages/privacy/web-tracking-protections/), które nie są domyślnie oferowane w większości popularnych przeglądarek. Ten wyjątkowo zaawansowany zestaw mechanizmów ochrony prywatności pomaga chronić działania w Internecie, od wyszukiwania po przeglądanie, obsługę wiadomości e-mail i nie tylko.\n\nDo korzystania z mechanizmów ochrony prywatności nie jest wymagana znajomość szczegółów technicznych ani skomplikowane ustawienia. Aby uzyskać ochronę prywatności, wystarczy ustawić na wszystkich urządzeniach domyślną przeglądarkę DuckDuckGo.\n\nJeśli interesują Cię szczegóły techniczne, więcej informacji o działaniu mechanizmów ochrony prywatności DuckDuckGo można znaleźć na [stronach pomocy](ddgQuickLink://duckduckgo.com/duckduckgo-help-pages/).";
 
-/* Settings screen cell text for adding the app to the dock */
-"settings.add.to.dock" = "Dodaj aplikację do Docka";
-
-/* Settings screen cell text for add widget to the home screen */
-"settings.add.widget" = "Dodaj widżet do ekranu głównego";
-
-/* Settings screen cell text for addess bar position */
-"settings.address.bar" = "Pozycja paska adresu";
-
-/* Settings screen appearance section title */
-"settings.appearance" = "Wygląd";
-
-/* Settings screen cell for opening links in associated apps */
-"settings.associated.apps" = "Otwieraj łącza w powiązanych aplikacjach";
-
-/* Description for associated apps description */
-"settings.associated.apps.description" = "Wyłącz, aby uniemożliwić automatyczne otwieranie łączy w innych zainstalowanych aplikacjach.";
-
-/* Settings screen cell for autocomplete */
-"settings.autocomplete" = "Pokaż sugestie autouzupełniania";
-
-/* Settings screen cell text for Application Lock */
-"settings.autolock" = "Blokada aplikacji";
-
-/* Section footer Autolock description */
-"settings.autolock.description" = "Jeśli ustawiono Touch ID, Face ID lub hasło systemowe, pojawi się prośba o odblokowanie aplikacji podczas otwierania.";
-
-/* Settings screen cell text for Automatically Clearing Data */
-"settings.clear.data" = "Automatyczne czyszczenie danych";
-
-/* Settings screen cell text for Cookie popups */
-"settings.cookie.popups" = "Zarządzaj okienkami z prośbą o zgodę";
-
-/* Settings title for the customize section */
-"settings.customize" = "Spersonalizuj";
-
-/* Settings screen cell text for setting the app as default browser */
-"settings.default.browser" = "Ustaw jako domyślną przeglądarkę";
-
-/* Settings cell for Email Protection */
-"settings.emailProtection" = "Ochrona poczty e-mail";
-
-/* Settings cell for Email Protection */
-"settings.emailProtection.description" = "Zablokuj skrypty śledzące pocztę e-mail i ukryj swój adres";
-
-/* Settings cell for Feedback */
-"settings.feedback" = "Podziel się opinią";
-
-/* Settings screen cell text for fire button animation */
-"settings.firebutton" = "Animacja przycisku ognia";
-
-/* Settings screen cell text for Fireproof Sites */
-"settings.fireproof.sites" = "Bezpieczne witryny internetowe";
-
-/* Settings screen cell text for GPC */
-"settings.gpc" = "Globalna Kontrola Prywatności (GPC)";
-
-/* Settings screen cell text for app icon selection */
-"settings.icon" = "Ikona aplikacji";
-
-/* Settings screen cell for Keyboard */
-"settings.keyboard" = "Klawiatura";
-
-/* Settings screen cell text for logins */
-"settings.logins" = "Dane logowania";
-
-/* Settings title for the 'More' section */
-"settings.more" = "Więcej możliwości DuckDuckGo";
-
-/* Settings screen cell for long press previews */
-"settings.previews" = "Podglądy po dłuższym przyciśnięciu";
-
-/* Settings title for the privacy section */
-"settings.privacy" = "Prywatność";
-
-/* Settings screen cell text for sync and backup */
-"settings.sync" = "Synchronizacja i kopia zapasowa";
-
-/* Settings screen cell text for text size */
-"settings.text.size" = "Rozmiar tekstu";
-
-/* Settings screen cell text for theme */
-"settings.theme" = "Motyw";
-
-/* Title for the Settings View */
-"settings.title" = "Ustawienia";
-
-/* Settings screen cell text for Unprotected Sites */
-"settings.unprotected.sites" = "Niezabezpieczone witryny";
-
-/* Settings cell for Version */
-"settings.version" = "Wersja";
-
-/* Settings screen cell for voice search */
-"settings.voice.search" = "Prywatne wyszukiwanie głosowe";
-
 /* Report a Broken Site screen confirmation button */
 "siteFeedback.buttonText" = "Prześlij raport";
 
@@ -2067,9 +1858,6 @@
 /* Message for alert warning the user about missing microphone permission */
 "voiceSearch.alert.no-permission.message" = "Aby korzystać z funkcji głosowych, zezwól na dostęp DuckDuckGo do mikrofonu w ustawieniach systemu iOS.";
 
-/* OK button alert warning the user about missing microphone permission */
-"voiceSearch.alert.no-permission.ok" = "OK";
-
 /* Title for alert warning the user about missing microphone permission */
 "voiceSearch.alert.no-permission.title" = "Wymagany dostęp do mikrofonu";
 
