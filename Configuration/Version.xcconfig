--- conflicted
+++ resolved
@@ -1,5 +1 @@
-<<<<<<< HEAD
-MARKETING_VERSION = 7.97.0
-=======
-MARKETING_VERSION = 7.98.0
->>>>>>> 83bc0d1c
+MARKETING_VERSION = 7.98.0