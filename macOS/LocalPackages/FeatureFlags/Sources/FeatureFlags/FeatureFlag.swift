//
//  FeatureFlag.swift
//
//  Copyright © 2023 DuckDuckGo. All rights reserved.
//
//  Licensed under the Apache License, Version 2.0 (the "License");
//  you may not use this file except in compliance with the License.
//  You may obtain a copy of the License at
//
//  http://www.apache.org/licenses/LICENSE-2.0
//
//  Unless required by applicable law or agreed to in writing, software
//  distributed under the License is distributed on an "AS IS" BASIS,
//  WITHOUT WARRANTIES OR CONDITIONS OF ANY KIND, either express or implied.
//  See the License for the specific language governing permissions and
//  limitations under the License.
//

import Foundation
import BrowserServicesKit

public enum FeatureFlag: String, CaseIterable {
    case debugMenu
    case sslCertificatesBypass
    case maliciousSiteProtection
    case scamSiteProtection

    /// Add experimental atb parameter to SERP queries for internal users to display Privacy Reminder
    /// https://app.asana.com/0/1199230911884351/1205979030848528/f
    case appendAtbToSerpQueries

    // https://app.asana.com/0/1206488453854252/1207136666798700/f
    case freemiumDBP

    case contextualOnboarding

    // https://app.asana.com/0/1201462886803403/1208030658792310/f
    case unknownUsernameCategorization

    case credentialsImportPromotionForExistingUsers

    /// https://app.asana.com/0/0/1209150117333883/f
    case networkProtectionAppExclusions

    /// https://app.asana.com/0/1204186595873227/1206489252288889
    case networkProtectionRiskyDomainsProtection

    /// https://app.asana.com/0/1201048563534612/1208850443048685/f
    case historyView

    case autoUpdateInDEBUG

    case autofillPartialFormSaves
    case autcompleteTabs
    case webExtensions
    case syncSeamlessAccountSwitching
    /// SAD & ATT Prompts experiiment: https://app.asana.com/0/1204006570077678/1209185383520514
    case popoverVsBannerExperiment

<<<<<<< HEAD
    /// https://app.asana.com/0/72649045549333/1207991044706236/f
    case privacyProAuthV2
=======
    /// https://app.asana.com/0/72649045549333/1209633877674689/f
    case exchangeKeysToSyncWithAnotherDevice
>>>>>>> 75023e9e
}

extension FeatureFlag: FeatureFlagDescribing {
    public var cohortType: (any FeatureFlagCohortDescribing.Type)? {
        switch self {
        case .popoverVsBannerExperiment:
            return PopoverVSBannerExperimentCohort.self
        default:
            return nil
        }
    }

    public enum PopoverVSBannerExperimentCohort: String, FeatureFlagCohortDescribing {
        case control
        case popover
        case banner
     }

    public var supportsLocalOverriding: Bool {
        switch self {
<<<<<<< HEAD
        case .autofillPartialFormSaves,
                .autcompleteTabs,
                .networkProtectionAppExclusions,
                .networkProtectionRiskyDomainsProtection,
                .syncSeamlessAccountSwitching,
                .historyView,
                .webExtensions,
                .autoUpdateInDEBUG,
                .popoverVsBannerExperiment,
                .privacyProAuthV2,
                .scamSiteProtection:
=======
        case .autofillPartialFormSaves, .autcompleteTabs, .networkProtectionAppExclusions, .networkProtectionRiskyDomainsProtection, .syncSeamlessAccountSwitching, .historyView, .webExtensions, .autoUpdateInDEBUG, .popoverVsBannerExperiment, .scamSiteProtection, .exchangeKeysToSyncWithAnotherDevice:
>>>>>>> 75023e9e
            return true
        case .debugMenu,
                .sslCertificatesBypass,
                .appendAtbToSerpQueries,
                .freemiumDBP,
                .contextualOnboarding,
                .unknownUsernameCategorization,
                .credentialsImportPromotionForExistingUsers,
                .maliciousSiteProtection:
            return false
        }
    }

    public var source: FeatureFlagSource {
        switch self {
        case .debugMenu:
            return .internalOnly()
        case .appendAtbToSerpQueries:
            return .internalOnly()
        case .sslCertificatesBypass:
            return .remoteReleasable(.subfeature(SslCertificatesSubfeature.allowBypass))
        case .unknownUsernameCategorization:
            return .remoteReleasable(.subfeature(AutofillSubfeature.unknownUsernameCategorization))
        case .freemiumDBP:
            return .remoteReleasable(.subfeature(DBPSubfeature.freemium))
        case .maliciousSiteProtection:
            return .remoteReleasable(.subfeature(MaliciousSiteProtectionSubfeature.onByDefault))
        case .contextualOnboarding:
            return .remoteReleasable(.feature(.contextualOnboarding))
        case .credentialsImportPromotionForExistingUsers:
            return .remoteReleasable(.subfeature(AutofillSubfeature.credentialsImportPromotionForExistingUsers))
        case .networkProtectionAppExclusions:
            return .remoteReleasable(.subfeature(NetworkProtectionSubfeature.appExclusions))
        case .historyView:
            return .remoteReleasable(.subfeature(HTMLHistoryPageSubfeature.isLaunched))
        case .autoUpdateInDEBUG:
            return .disabled
        case .autofillPartialFormSaves:
            return .remoteReleasable(.subfeature(AutofillSubfeature.partialFormSaves))
        case .autcompleteTabs:
            return .remoteReleasable(.feature(.autocompleteTabs))
        case .webExtensions:
            return .internalOnly()
        case .syncSeamlessAccountSwitching:
            return .remoteReleasable(.subfeature(SyncSubfeature.seamlessAccountSwitching))
        case .scamSiteProtection:
            return .remoteReleasable(.subfeature(MaliciousSiteProtectionSubfeature.scamProtection))
        case .networkProtectionRiskyDomainsProtection:
            return .remoteReleasable(.subfeature(NetworkProtectionSubfeature.riskyDomainsProtection))
        case .popoverVsBannerExperiment:
            return .remoteReleasable(.subfeature(SetAsDefaultAndAddToDockSubfeature.popoverVsBannerExperiment))
<<<<<<< HEAD
        case .privacyProAuthV2:
            return .disabled // .remoteDevelopment(.subfeature(PrivacyProSubfeature.privacyProAuthV2))
=======
        case .exchangeKeysToSyncWithAnotherDevice:
            return .remoteReleasable(.subfeature(SyncSubfeature.exchangeKeysToSyncWithAnotherDevice))
>>>>>>> 75023e9e
        }
    }
}

public extension FeatureFlagger {

    func isFeatureOn(_ featureFlag: FeatureFlag) -> Bool {
        isFeatureOn(for: featureFlag)
    }
}<|MERGE_RESOLUTION|>--- conflicted
+++ resolved
@@ -57,13 +57,11 @@
     /// SAD & ATT Prompts experiiment: https://app.asana.com/0/1204006570077678/1209185383520514
     case popoverVsBannerExperiment
 
-<<<<<<< HEAD
     /// https://app.asana.com/0/72649045549333/1207991044706236/f
     case privacyProAuthV2
-=======
+
     /// https://app.asana.com/0/72649045549333/1209633877674689/f
     case exchangeKeysToSyncWithAnotherDevice
->>>>>>> 75023e9e
 }
 
 extension FeatureFlag: FeatureFlagDescribing {
@@ -84,7 +82,6 @@
 
     public var supportsLocalOverriding: Bool {
         switch self {
-<<<<<<< HEAD
         case .autofillPartialFormSaves,
                 .autcompleteTabs,
                 .networkProtectionAppExclusions,
@@ -95,10 +92,8 @@
                 .autoUpdateInDEBUG,
                 .popoverVsBannerExperiment,
                 .privacyProAuthV2,
-                .scamSiteProtection:
-=======
-        case .autofillPartialFormSaves, .autcompleteTabs, .networkProtectionAppExclusions, .networkProtectionRiskyDomainsProtection, .syncSeamlessAccountSwitching, .historyView, .webExtensions, .autoUpdateInDEBUG, .popoverVsBannerExperiment, .scamSiteProtection, .exchangeKeysToSyncWithAnotherDevice:
->>>>>>> 75023e9e
+                .scamSiteProtection,
+                .exchangeKeysToSyncWithAnotherDevice:
             return true
         case .debugMenu,
                 .sslCertificatesBypass,
@@ -150,13 +145,10 @@
             return .remoteReleasable(.subfeature(NetworkProtectionSubfeature.riskyDomainsProtection))
         case .popoverVsBannerExperiment:
             return .remoteReleasable(.subfeature(SetAsDefaultAndAddToDockSubfeature.popoverVsBannerExperiment))
-<<<<<<< HEAD
         case .privacyProAuthV2:
             return .disabled // .remoteDevelopment(.subfeature(PrivacyProSubfeature.privacyProAuthV2))
-=======
         case .exchangeKeysToSyncWithAnotherDevice:
             return .remoteReleasable(.subfeature(SyncSubfeature.exchangeKeysToSyncWithAnotherDevice))
->>>>>>> 75023e9e
         }
     }
 }
