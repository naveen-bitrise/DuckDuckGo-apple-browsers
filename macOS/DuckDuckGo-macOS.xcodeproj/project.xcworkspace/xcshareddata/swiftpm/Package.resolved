{
  "pins" : [
    {
      "identity" : "apple-toolbox",
      "kind" : "remoteSourceControl",
      "location" : "https://github.com/duckduckgo/apple-toolbox.git",
      "state" : {
        "revision" : "579eb1d65c7f221094856269fc0e457a1c2a6660",
        "version" : "3.2.1"
      }
    },
    {
      "identity" : "barebonesbrowser",
      "kind" : "remoteSourceControl",
      "location" : "https://github.com/duckduckgo/BareBonesBrowser.git",
      "state" : {
        "revision" : "31e5bfedc3c2ca005640c4bf2b6959d69b0e18b9",
        "version" : "0.1.0"
      }
    },
    {
      "identity" : "content-scope-scripts",
      "kind" : "remoteSourceControl",
      "location" : "https://github.com/duckduckgo/content-scope-scripts",
      "state" : {
<<<<<<< HEAD
        "revision" : "0265bdf792cabae6f77af31ae5051becbe3235fe",
        "version" : "10.14.0"
=======
        "revision" : "5e97cb0147dc8c89bace72826332c3e7dfd54bc3",
        "version" : "10.15.0"
>>>>>>> dc73c9e3
      }
    },
    {
      "identity" : "duckduckgo-autofill",
      "kind" : "remoteSourceControl",
      "location" : "https://github.com/duckduckgo/duckduckgo-autofill.git",
      "state" : {
        "revision" : "21abb6f36a0cefc238c7366c50144ca792ada305",
        "version" : "18.2.0"
      }
    },
    {
      "identity" : "gzipswift",
      "kind" : "remoteSourceControl",
      "location" : "https://github.com/1024jp/GzipSwift.git",
      "state" : {
        "revision" : "731037f6cc2be2ec01562f6597c1d0aa3fe6fd05",
        "version" : "6.0.1"
      }
    },
    {
      "identity" : "jwt-kit",
      "kind" : "remoteSourceControl",
      "location" : "https://github.com/vapor/jwt-kit.git",
      "state" : {
        "revision" : "c2595b9ad7f512d7f334830b4df1fed6e917946a",
        "version" : "4.13.4"
      }
    },
    {
      "identity" : "lottie-spm",
      "kind" : "remoteSourceControl",
      "location" : "https://github.com/airbnb/lottie-spm.git",
      "state" : {
        "revision" : "8c6edf4f0fa84fe9c058600a4295eb0c01661c69",
        "version" : "4.5.1"
      }
    },
    {
      "identity" : "ohhttpstubs",
      "kind" : "remoteSourceControl",
      "location" : "https://github.com/AliSoftware/OHHTTPStubs.git",
      "state" : {
        "revision" : "12f19662426d0434d6c330c6974d53e2eb10ecd9",
        "version" : "9.1.0"
      }
    },
    {
      "identity" : "openssl-xcframework",
      "kind" : "remoteSourceControl",
      "location" : "https://github.com/duckduckgo/OpenSSL-XCFramework",
      "state" : {
        "revision" : "263f0422b0b516838bc4f8cf5f4b5aac4df144c1",
        "version" : "3.3.2000"
      }
    },
    {
      "identity" : "privacy-dashboard",
      "kind" : "remoteSourceControl",
      "location" : "https://github.com/duckduckgo/privacy-dashboard",
      "state" : {
        "revision" : "fd3b7e2d8194e265c537f227c706de7db3085da5",
        "version" : "9.4.0"
      }
    },
    {
      "identity" : "punycodeswift",
      "kind" : "remoteSourceControl",
      "location" : "https://github.com/gumob/PunycodeSwift.git",
      "state" : {
        "revision" : "30a462bdb4398ea835a3585472229e0d74b36ba5",
        "version" : "3.0.0"
      }
    },
    {
      "identity" : "sparkle",
      "kind" : "remoteSourceControl",
      "location" : "https://github.com/sparkle-project/Sparkle.git",
      "state" : {
        "revision" : "b456fd404954a9e13f55aa0c88cd5a40b8399638",
        "version" : "2.6.3"
      }
    },
    {
      "identity" : "swift-algorithms",
      "kind" : "remoteSourceControl",
      "location" : "https://github.com/apple/swift-algorithms",
      "state" : {
        "revision" : "87e50f483c54e6efd60e885f7f5aa946cee68023",
        "version" : "1.2.1"
      }
    },
    {
      "identity" : "swift-argument-parser",
      "kind" : "remoteSourceControl",
      "location" : "https://github.com/apple/swift-argument-parser.git",
      "state" : {
        "revision" : "0fbc8848e389af3bb55c182bc19ca9d5dc2f255b",
        "version" : "1.4.0"
      }
    },
    {
      "identity" : "swift-asn1",
      "kind" : "remoteSourceControl",
      "location" : "https://github.com/apple/swift-asn1.git",
      "state" : {
        "revision" : "f70225981241859eb4aa1a18a75531d26637c8cc",
        "version" : "1.4.0"
      }
    },
    {
      "identity" : "swift-clocks",
      "kind" : "remoteSourceControl",
      "location" : "https://github.com/pointfreeco/swift-clocks.git",
      "state" : {
        "revision" : "cc46202b53476d64e824e0b6612da09d84ffde8e",
        "version" : "1.0.6"
      }
    },
    {
      "identity" : "swift-concurrency-extras",
      "kind" : "remoteSourceControl",
      "location" : "https://github.com/pointfreeco/swift-concurrency-extras",
      "state" : {
        "revision" : "82a4ae7170d98d8538ec77238b7eb8e7199ef2e8",
        "version" : "1.3.1"
      }
    },
    {
      "identity" : "swift-crypto",
      "kind" : "remoteSourceControl",
      "location" : "https://github.com/apple/swift-crypto.git",
      "state" : {
        "revision" : "e8d6eba1fef23ae5b359c46b03f7d94be2f41fed",
        "version" : "3.12.3"
      }
    },
    {
      "identity" : "swift-custom-dump",
      "kind" : "remoteSourceControl",
      "location" : "https://github.com/pointfreeco/swift-custom-dump",
      "state" : {
        "revision" : "82645ec760917961cfa08c9c0c7104a57a0fa4b1",
        "version" : "1.3.3"
      }
    },
    {
      "identity" : "swift-numerics",
      "kind" : "remoteSourceControl",
      "location" : "https://github.com/apple/swift-numerics.git",
      "state" : {
        "revision" : "e0ec0f5f3af6f3e4d5e7a19d2af26b481acb6ba8",
        "version" : "1.0.3"
      }
    },
    {
      "identity" : "swift-snapshot-testing",
      "kind" : "remoteSourceControl",
      "location" : "https://github.com/pointfreeco/swift-snapshot-testing",
      "state" : {
        "revision" : "b2d4cb30735f4fbc3a01963a9c658336dd21e9ba",
        "version" : "1.18.1"
      }
    },
    {
      "identity" : "swift-syntax",
      "kind" : "remoteSourceControl",
      "location" : "https://github.com/swiftlang/swift-syntax",
      "state" : {
        "revision" : "0687f71944021d616d34d922343dcef086855920",
        "version" : "600.0.1"
      }
    },
    {
      "identity" : "swifter",
      "kind" : "remoteSourceControl",
      "location" : "https://github.com/httpswift/swifter.git",
      "state" : {
        "revision" : "9483a5d459b45c3ffd059f7b55f9638e268632fd",
        "version" : "1.5.0"
      }
    },
    {
      "identity" : "sync_crypto",
      "kind" : "remoteSourceControl",
      "location" : "https://github.com/duckduckgo/sync_crypto",
      "state" : {
        "revision" : "8dfdea29e325c6611d9b2b556e1d380252d54ba6",
        "version" : "0.7.0"
      }
    },
    {
      "identity" : "trackerradarkit",
      "kind" : "remoteSourceControl",
      "location" : "https://github.com/duckduckgo/TrackerRadarKit.git",
      "state" : {
        "revision" : "a3f0ade39904602aa45874a7d71db4fafa10f7d9",
        "version" : "3.0.1"
      }
    },
    {
      "identity" : "wireguard-apple",
      "kind" : "remoteSourceControl",
      "location" : "https://github.com/duckduckgo/wireguard-apple",
      "state" : {
        "revision" : "13fd026384b1af11048451061cc1b21434990668",
        "version" : "1.1.3"
      }
    },
    {
      "identity" : "xctest-dynamic-overlay",
      "kind" : "remoteSourceControl",
      "location" : "https://github.com/pointfreeco/xctest-dynamic-overlay",
      "state" : {
        "revision" : "39de59b2d47f7ef3ca88a039dff3084688fe27f4",
        "version" : "1.5.2"
      }
    },
    {
      "identity" : "zipfoundation",
      "kind" : "remoteSourceControl",
      "location" : "https://github.com/weichsel/ZIPFoundation.git",
      "state" : {
        "revision" : "02b6abe5f6eef7e3cbd5f247c5cc24e246efcfe0",
        "version" : "0.9.19"
      }
    }
  ],
  "version" : 2
}<|MERGE_RESOLUTION|>--- conflicted
+++ resolved
@@ -23,13 +23,8 @@
       "kind" : "remoteSourceControl",
       "location" : "https://github.com/duckduckgo/content-scope-scripts",
       "state" : {
-<<<<<<< HEAD
-        "revision" : "0265bdf792cabae6f77af31ae5051becbe3235fe",
-        "version" : "10.14.0"
-=======
         "revision" : "5e97cb0147dc8c89bace72826332c3e7dfd54bc3",
         "version" : "10.15.0"
->>>>>>> dc73c9e3
       }
     },
     {
