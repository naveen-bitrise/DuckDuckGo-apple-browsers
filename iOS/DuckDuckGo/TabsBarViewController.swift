//
//  TabsBarViewController.swift
//  DuckDuckGo
//
//  Copyright © 2020 DuckDuckGo. All rights reserved.
//
//  Licensed under the Apache License, Version 2.0 (the "License");
//  you may not use this file except in compliance with the License.
//  You may obtain a copy of the License at
//
//  http://www.apache.org/licenses/LICENSE-2.0
//
//  Unless required by applicable law or agreed to in writing, software
//  distributed under the License is distributed on an "AS IS" BASIS,
//  WITHOUT WARRANTIES OR CONDITIONS OF ANY KIND, either express or implied.
//  See the License for the specific language governing permissions and
//  limitations under the License.
//

import UIKit
import Core
import DesignResourcesKit
import DesignResourcesKitIcons
import BrowserServicesKit

protocol TabsBarDelegate: NSObjectProtocol {
    
    func tabsBar(_ controller: TabsBarViewController, didSelectTabAtIndex index: Int)
    func tabsBar(_ controller: TabsBarViewController, didRemoveTabAtIndex index: Int)
    func tabsBar(_ controller: TabsBarViewController, didRequestMoveTabFromIndex fromIndex: Int, toIndex: Int)
    func tabsBarDidRequestNewTab(_ controller: TabsBarViewController)
    func tabsBarDidRequestForgetAll(_ controller: TabsBarViewController)
    func tabsBarDidRequestFireEducationDialog(_ controller: TabsBarViewController)
    func tabsBarDidRequestTabSwitcher(_ controller: TabsBarViewController)

}

class TabsBarViewController: UIViewController {

    public static let viewDidLayoutNotification = Notification.Name("com.duckduckgo.app.TabsBarViewControllerViewDidLayout")
    
    struct Constants {
        
        static let minItemWidth: CGFloat = 68
        static let buttonSize: CGFloat = 34
        static let experimentalButtonSize: CGFloat = 40
        static let stackSpacing: CGFloat = 24
        static let experimentalStackSpacing: CGFloat = 12

    }
    
    @IBOutlet weak var collectionView: UICollectionView!
    @IBOutlet weak var buttonsStack: UIStackView!
    @IBOutlet weak var buttonsBackground: UIView!

    lazy var fireButton: UIButton = {
        createButton(image: DesignSystemImages.Glyphs.Size24.fireSolid)
    }()

    lazy var addTabButton: UIButton = {
        createButton(image: DesignSystemImages.Glyphs.Size24.add)
    }()

    weak var delegate: TabsBarDelegate?
    private weak var tabsModel: TabsModel?
    let themingProperties: ExperimentalThemingProperties
    private var isExperimentalThemingEnabled: Bool { themingProperties.isExperimentalThemingEnabled }

    private lazy var tabSwitcherButton: TabSwitcherButton = {
        let switcher: TabSwitcherButton
        if isExperimentalThemingEnabled {
            switcher = TabSwitcherStaticButton()
        } else {
            switcher = TabSwitcherAnimatedButton()
        }

        return switcher
    }()

    private let longPressTabGesture = UILongPressGestureRecognizer()
    
    private weak var pressedCell: TabsBarCell?
    
    var tabsCount: Int {
        return tabsModel?.count ?? 0
    }
    
    var currentIndex: Int {
        return tabsModel?.currentIndex ?? 0
    }

    var maxItems: Int {
        return Int(collectionView.frame.size.width / Constants.minItemWidth)
    }

<<<<<<< HEAD
    required init?(coder: NSCoder, themingProperties: ExperimentalThemingProperties) {
        self.themingProperties = themingProperties

=======
    static func createFromXib(featureFlagger: FeatureFlagger) -> TabsBarViewController {
        let storyboard = UIStoryboard(name: "TabSwitcher", bundle: nil)
        let controller: TabsBarViewController = storyboard.instantiateViewController(identifier: "TabsBar") { coder in
            TabsBarViewController(coder: coder, featureFlagger: featureFlagger)
        }
        return controller
    }

    required init?(coder: NSCoder, featureFlagger: FeatureFlagger) {
        self.featureFlagger = featureFlagger
        
>>>>>>> be1c6203
        super.init(coder: coder)
    }

    @available(*, unavailable)
    required init?(coder: NSCoder) {
        fatalError("init(coder:) has not been implemented")
    }
    
    override func viewDidLoad() {
        super.viewDidLoad()

        setUpSubviews()
        decorate()
        configureGestures()
        enableInteractionsWithPointer()
    }

    private func setUpSubviews() {

        collectionView.clipsToBounds = false
        collectionView.delegate = self
        collectionView.dataSource = self

        addTabButton.setImage(DesignSystemImages.Glyphs.Size24.add, for: .normal)
        fireButton.setImage(DesignSystemImages.Glyphs.Size24.fireSolid, for: .normal)

        buttonsStack.spacing = isExperimentalThemingEnabled ? Constants.experimentalStackSpacing : Constants.stackSpacing

        buttonsStack.addArrangedSubview(addTabButton)
        buttonsStack.addArrangedSubview(fireButton)
        buttonsStack.addArrangedSubview(tabSwitcherButton)

        addTabButton.addTarget(self, action: #selector(onNewTabPressed), for: .touchUpInside)
        fireButton.addTarget(self, action: #selector(onFireButtonPressed), for: .touchUpInside)
        tabSwitcherButton.delegate = self

        // Set width equal to height for all buttons
        [addTabButton, fireButton, tabSwitcherButton].forEach { button in
            let size = isExperimentalThemingEnabled ? Constants.experimentalButtonSize : Constants.buttonSize
            button.widthAnchor.constraint(equalTo: button.heightAnchor).isActive = true
            button.widthAnchor.constraint(equalToConstant: size).isActive = true
        }
    }

    override func viewWillAppear(_ animated: Bool) {
        super.viewWillAppear(animated)
        tabSwitcherButton.layoutSubviews()
        reloadData()
    }

    @IBAction func onFireButtonPressed() {
        
        func showClearDataAlert() {
            let alert = ForgetDataAlert.buildAlert(forgetTabsAndDataHandler: { [weak self] in
                guard let self = self else { return }
                self.delegate?.tabsBarDidRequestForgetAll(self)
            })
            self.present(controller: alert, fromView: fireButton)
        }

        delegate?.tabsBarDidRequestFireEducationDialog(self)
        showClearDataAlert()
    }

    @IBAction func onNewTabPressed() {
        requestNewTab()
    }

    func refresh(tabsModel: TabsModel?, scrollToSelected: Bool = false) {
        self.tabsModel = tabsModel
        
        tabSwitcherButton.isAccessibilityElement = true
        tabSwitcherButton.accessibilityLabel = UserText.tabSwitcherAccessibilityLabel
        tabSwitcherButton.accessibilityHint = UserText.numberOfTabs(tabsCount)

        let availableWidth = collectionView.frame.size.width
        let maxVisibleItems = min(maxItems, tabsCount)
        
        var itemWidth = availableWidth / CGFloat(maxVisibleItems)
        itemWidth = max(itemWidth, Constants.minItemWidth)
        itemWidth = min(itemWidth, availableWidth / 2)

        if let flowLayout = collectionView.collectionViewLayout as? UICollectionViewFlowLayout {
            flowLayout.itemSize = CGSize(width: itemWidth, height: view.frame.size.height)
        }
        
        reloadData()

        if scrollToSelected {
            DispatchQueue.main.async {
                self.collectionView.scrollToItem(at: IndexPath(row: self.currentIndex, section: 0), at: .right, animated: true)
            }
        }

    }

    private func reloadData() {
        collectionView.reloadData()
        tabSwitcherButton.tabCount = tabsCount
    }

    func backgroundTabAdded() {
        reloadData()
        tabSwitcherButton.animateUpdate {
            self.tabSwitcherButton.tabCount = self.tabsCount
        }
    }
    
    private func configureGestures() {
        longPressTabGesture.addTarget(self, action: #selector(handleLongPressTabGesture))
        longPressTabGesture.minimumPressDuration = 0.2
        collectionView.addGestureRecognizer(longPressTabGesture)
    }
    
    @objc func handleLongPressTabGesture(gesture: UILongPressGestureRecognizer) {
        let locationInCollectionView = gesture.location(in: collectionView)
        
        switch gesture.state {
        case .began:
            guard let path = collectionView.indexPathForItem(at: locationInCollectionView) else { return }
            delegate?.tabsBar(self, didSelectTabAtIndex: path.row)

        case .changed:
            guard let path = collectionView.indexPathForItem(at: locationInCollectionView) else { return }
            if pressedCell == nil, let cell = collectionView.cellForItem(at: path) as? TabsBarCell {
                cell.isPressed = true
                pressedCell = cell
                collectionView.beginInteractiveMovementForItem(at: path)
            }
            let location = CGPoint(x: locationInCollectionView.x, y: collectionView.center.y)
            collectionView.updateInteractiveMovementTargetPosition(location)
            
        case .ended:
            collectionView.endInteractiveMovement()
            releasePressedCell()

        default:
            collectionView.cancelInteractiveMovement()
            releasePressedCell()
        }
    }

    private func releasePressedCell() {
        pressedCell?.isPressed = false
        pressedCell = nil
    }
    
    private func enableInteractionsWithPointer() {
        fireButton.isPointerInteractionEnabled = true
        addTabButton.isPointerInteractionEnabled = true
        tabSwitcherButton.pointer?.frame.size.width = 34
    }
    
    private func requestNewTab() {
        delegate?.tabsBarDidRequestNewTab(self)
        DispatchQueue.main.async {
            self.collectionView.scrollToItem(at: IndexPath(row: self.currentIndex, section: 0), at: .right, animated: true)
        }
    }

    private func createButton(image: UIImage) -> UIButton {
        if isExperimentalThemingEnabled {
            let button = BrowserChromeButton()
            button.setImage(image)
            return button
        } else {
            let button = UIButton(type: .system)
            button.setImage(image, for: .normal)
            return button
        }
    }

    override func viewDidLayoutSubviews() {
        super.viewDidLayoutSubviews()
        NotificationCenter.default.post(name: TabsBarViewController.viewDidLayoutNotification, object: self)
    }
}

extension TabsBarViewController: TabSwitcherButtonDelegate {
    
    func showTabSwitcher(_ button: TabSwitcherButton) {
        delegate?.tabsBarDidRequestTabSwitcher(self)
    }
    
    func launchNewTab(_ button: TabSwitcherButton) {
        requestNewTab()
    }
        
}

extension TabsBarViewController: UICollectionViewDelegate {

    func collectionView(_ collectionView: UICollectionView, didSelectItemAt indexPath: IndexPath) {
        delegate?.tabsBar(self, didSelectTabAtIndex: indexPath.row)
    }

    func collectionView(_ collectionView: UICollectionView, shouldSelectItemAt indexPath: IndexPath) -> Bool {
        return true
    }

    func collectionView(_ collectionView: UICollectionView, canMoveItemAt indexPath: IndexPath) -> Bool {
        return true
    }

    func collectionView(_ collectionView: UICollectionView, targetIndexPathForMoveFromItemAt originalIndexPath: IndexPath,
                        toProposedIndexPath proposedIndexPath: IndexPath) -> IndexPath {
        return proposedIndexPath
    }

    func collectionView(_ collectionView: UICollectionView, moveItemAt sourceIndexPath: IndexPath, to destinationIndexPath: IndexPath) {
        delegate?.tabsBar(self, didRequestMoveTabFromIndex: sourceIndexPath.row, toIndex: destinationIndexPath.row)
    }
    
}

extension TabsBarViewController: UICollectionViewDataSource {
    
    func collectionView(_ collectionView: UICollectionView, numberOfItemsInSection section: Int) -> Int {
        return tabsCount
    }

    func collectionView(_ collectionView: UICollectionView, cellForItemAt indexPath: IndexPath) -> UICollectionViewCell {
        guard let cell = collectionView.dequeueReusableCell(withReuseIdentifier: "Tab", for: indexPath) as? TabsBarCell else {
            fatalError("Unable to create TabBarCell")
        }
        
        guard let model = tabsModel?.get(tabAt: indexPath.row) else {
            fatalError("Failed to load tab at \(indexPath.row)")
        }
        let isCurrent = indexPath.row == currentIndex
        let isNextCurrent = indexPath.row + 1 == currentIndex
        cell.update(model: model, isCurrent: isCurrent, isNextCurrent: isNextCurrent, withTheme: ThemeManager.shared.currentTheme)
        cell.onRemove = { [weak self, weak model] in
            guard let self = self, let model = model,
                let tabIndex = self.tabsModel?.indexOf(tab: model)
                else { return }
            self.delegate?.tabsBar(self, didRemoveTabAtIndex: tabIndex)
        }
        return cell
    }

}

extension TabsBarViewController {

    private func decorate() {
        let theme = ThemeManager.shared.currentTheme
        view.backgroundColor = theme.tabsBarBackgroundColor
        view.tintColor = theme.barTintColor
        collectionView.backgroundColor = theme.tabsBarBackgroundColor
        buttonsBackground.backgroundColor = theme.tabsBarBackgroundColor
        
        collectionView.reloadData()
    }

}

extension MainViewController: TabsBarDelegate {
  
    func tabsBar(_ controller: TabsBarViewController, didSelectTabAtIndex index: Int) {
        dismissOmniBar()
        select(tabAt: index)
    }
    
    func tabsBar(_ controller: TabsBarViewController, didRemoveTabAtIndex index: Int) {
        let tab = tabManager.model.get(tabAt: index)
        closeTab(tab)
    }
    
    func tabsBar(_ controller: TabsBarViewController, didRequestMoveTabFromIndex fromIndex: Int, toIndex: Int) {
        tabManager.model.moveTab(from: fromIndex, to: toIndex)
        select(tabAt: toIndex)
    }
    
    func tabsBarDidRequestNewTab(_ controller: TabsBarViewController) {
        newTab()
    }
    
    func tabsBarDidRequestForgetAll(_ controller: TabsBarViewController) {
        forgetAllWithAnimation()
    }
    
    func tabsBarDidRequestFireEducationDialog(_ controller: TabsBarViewController) {
        currentTab?.dismissContextualDaxFireDialog()
        ViewHighlighter.hideAll()
    }
    
    func tabsBarDidRequestTabSwitcher(_ controller: TabsBarViewController) {
        showTabSwitcher()
    }
    
}<|MERGE_RESOLUTION|>--- conflicted
+++ resolved
@@ -93,11 +93,6 @@
         return Int(collectionView.frame.size.width / Constants.minItemWidth)
     }
 
-<<<<<<< HEAD
-    required init?(coder: NSCoder, themingProperties: ExperimentalThemingProperties) {
-        self.themingProperties = themingProperties
-
-=======
     static func createFromXib(featureFlagger: FeatureFlagger) -> TabsBarViewController {
         let storyboard = UIStoryboard(name: "TabSwitcher", bundle: nil)
         let controller: TabsBarViewController = storyboard.instantiateViewController(identifier: "TabsBar") { coder in
@@ -109,7 +104,6 @@
     required init?(coder: NSCoder, featureFlagger: FeatureFlagger) {
         self.featureFlagger = featureFlagger
         
->>>>>>> be1c6203
         super.init(coder: coder)
     }
 
