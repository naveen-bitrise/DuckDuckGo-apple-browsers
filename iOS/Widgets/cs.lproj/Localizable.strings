/* Message that comes up when trying to enable the VPN from intents, asking the user to enable it from the app so it's configured */
"intent.vpn.needs.to.be.enabled.from.app" = "Musíš povolit VPN v aplikaci DuckDuckGo.";

/* Description shown to the user when adding the Duck.ai lock screen widget */
"lock.screen.widget.aichat.description" = "Rychle zahaj nový chat s umělou inteligencí pomocí Duck.ai";

/* Title shown to the user when adding the Duck.ai lock screen widget */
"lock.screen.widget.aichat.title" = "Duck.ai";

/* Description shown to the user when adding the Email Protection lock screen widget */
"lock.screen.widget.email.description" = "Okamžitě vygeneruje novou soukromou adresu Duck Address.";

/* Title shown to the user when adding the Email Protection lock screen widget */
"lock.screen.widget.email.title" = "Ochrana e-mailu";

/* Description shown to the user when adding the Search lock screen widget */
"lock.screen.widget.favorites.description" = "Jediným klepnutím otevře tvé oblíbené webové stránky.";

/* Title shown to the user when adding the favorites lock screen widget */
"lock.screen.widget.favorites.title" = "Oblíbené";

/* Description shown to the user when adding the Fire Button lock screen widget */
"lock.screen.widget.fire.description" = "Okamžitě vymaže historii prohlížení a spustí nové soukromé vyhledávání v DuckDuckGo.";

/* Title shown to the user when adding the Fire Button lock screen widget */
"lock.screen.widget.fire.title" = "Fire Button";

/* Description shown to the user when adding the Search Passwords lock screen widget */
"lock.screen.widget.passwords.description" = "Rychle prohledej svá hesla uložená na DuckDuckGo.";

/* Title shown to the user when adding the Search Passwords lock screen widget */
"lock.screen.widget.passwords.title" = "Prohledat hesla";

/* Description shown to the user when adding the Search lock screen widget */
"lock.screen.widget.search.description" = "Okamžitě spustí soukromé vyhledávání v DuckDuckGo.";

/* Title shown to the user when adding the Search lock screen widget */
"lock.screen.widget.search.title" = "Soukromé vyhledávání";

/* Description shown to the user when adding the Voice Search lock screen widget */
"lock.screen.widget.voice.description" = "Okamžitě spustí nové soukromé hlasové vyhledávání v DuckDuckGo.";

/* Title shown to the user when adding the Voice Search lock screen widget */
"lock.screen.widget.voice.title" = "Hlasové vyhledávání";

/* Description for the control widget when connecting */
"vpn.control.widget.connecting" = "Připojování...";

/* Description for the control widget when disconnecting */
"vpn.control.widget.disconnecting" = "Odpojování...";

/* Description for the control widget when the location is unknown */
"vpn.control.widget.location-unknown" = "Neznámé místo";

/* Description for the control widget when not connected */
"vpn.control.widget.not-connected" = "Nepřipojeno";

/* Title for the control widget when disabled */
"vpn.control.widget.off" = "VPN je vypnutá";

/* Title for the control widget when enabled */
"vpn.control.widget.on" = "VPN je zapnutá";

/* Description of quickActions widget in widget gallery */
"widget.gallery.customshortcuts.description" = "Vyber si klávesové zkratky ke svým oblíbeným akcím.";

/* Display name for quick actions widget in widget gallery */
"widget.gallery.customshortcuts.display.name" = "Vlastní klávesové zkratky";

/* Description for editing custom shortcuts */
"widget.gallery.customshortcuts.edit.description" = "Vyber si své klávesové zkratky";

/* Left label for editing custom shortcuts */
"widget.gallery.customshortcuts.edit.left" = "Levá klávesová zkratka";

/* Right label for editing custom shortcuts */
"widget.gallery.customshortcuts.edit.right" = "Pravá klávesová zkratka";

/* Title for editing custom shortcuts */
"widget.gallery.customshortcuts.edit.title" = "Konfigurace klávesových zkratek";

/* Description of search passwords widget in widget gallery */
"widget.gallery.passwords.description" = "Rychle hledej svá hesla uložená v DuckDuckGo.";

/* Display name for search passwords widget in widget gallery */
"widget.gallery.passwords.display.name" = "Prohledat hesla";

<<<<<<< HEAD
=======
/* Description of medium quickActions widget in widget gallery */
"widget.gallery.quickactions.medium.display.description" = "Klávesové zkratky k tvým oblíbeným akcím.";

/* Display name for medium quick actions widget in widget gallery */
"widget.gallery.quickactions.medium.display.name" = "Zkratky";

>>>>>>> 961a28a7
/* Description of search and favorites widget in widget gallery */
"widget.gallery.search.and.favorites.description" = "Vyhledávejte nebo navštěvujte své oblíbené weby soukromě jediným klepnutím.";

/* Display name for search and favorites widget in widget gallery */
"widget.gallery.search.and.favorites.display.name" = "Vyhledávání a oblíbené položky";

/* Description of search only widget in widget gallery */
"widget.gallery.search.description" = "Rychle spusťte soukromé vyhledávání v DuckDuckGo.";

/* Display name for search only widget in widget gallery */
"widget.gallery.search.display.name" = "Hledat";

/* Description of VPN widget in widget gallery */
"widget.gallery.vpn.description" = "Zobrazení a správa připojení VPN. Vyžaduje předplatné Privacy Pro.";

/* Display name for VPN widget in widget gallery */
"widget.gallery.vpn.display.name" = "VPN";

/* CTA shown in the favorites widget empty state. */
"widget.no.favorites.cta" = "Přidat oblíbené";

/* Message shown in the favorites widget empty state. */
"widget.no.favorites.message" = "Rychle navštivte své oblíbené stránky.";

/* Text in passwords widget */
"widget.passwords" = "Prohledat hesla";

/* Placeholder text in search field on the quick actions widget */
"widget.quickactions.search" = "Hledat";

/* Placeholder text in search field on the search and favorites widget */
"widget.search.duckduckgo" = "Vyhledat prostřednictvím DuckDuckGo";

/* VPN connect button text */
"widget.vpn.button.connect" = "Připojit";

/* VPN disconnect button text */
"widget.vpn.button.disconnect" = "Odpojit";

/* Label for the snooze end date, e.g. 'Until 9:51 AM' */
"widget.vpn.label.snoozing-until" = "Až do %@";

/* VPN Live Activity dismiss button text */
"widget.vpn.live-activity.button.dismiss" = "Odmítnout";

/* VPN Live Activity wake up button text */
"widget.vpn.live-activity.button.wake-up" = "Probudit";

/* VPN Live Activity active label text */
"widget.vpn.live-activity.label.active" = "VPN je zapnutá";

/* VPN Live Activity snoozing label text */
"widget.vpn.live-activity.label.snoozing" = "VPN je uspaná";

/* Message describing VPN connected status */
"widget.vpn.status.connected" = "VPN je zapnutá";

/* Message describing VPN disconnected status */
"widget.vpn.status.disconnected" = "VPN je vypnutá";

/* Message describing VPN snoozing status */
"widget.vpn.status.snoozed" = "VPN je pozastavená";

/* Subtitle describing VPN disconnected status */
"widget.vpn.subtitle.disconnected" = "Nepřipojeno";
<|MERGE_RESOLUTION|>--- conflicted
+++ resolved
@@ -85,15 +85,12 @@
 /* Display name for search passwords widget in widget gallery */
 "widget.gallery.passwords.display.name" = "Prohledat hesla";
 
-<<<<<<< HEAD
-=======
 /* Description of medium quickActions widget in widget gallery */
 "widget.gallery.quickactions.medium.display.description" = "Klávesové zkratky k tvým oblíbeným akcím.";
 
 /* Display name for medium quick actions widget in widget gallery */
 "widget.gallery.quickactions.medium.display.name" = "Zkratky";
 
->>>>>>> 961a28a7
 /* Description of search and favorites widget in widget gallery */
 "widget.gallery.search.and.favorites.description" = "Vyhledávejte nebo navštěvujte své oblíbené weby soukromě jediným klepnutím.";
 
