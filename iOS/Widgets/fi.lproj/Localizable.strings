--- conflicted
+++ resolved
@@ -85,15 +85,12 @@
 /* Display name for search passwords widget in widget gallery */
 "widget.gallery.passwords.display.name" = "Etsi salasanoja";
 
-<<<<<<< HEAD
-=======
 /* Description of medium quickActions widget in widget gallery */
 "widget.gallery.quickactions.medium.display.description" = "Nämä ovat suosikkitoimintojesi pikavalintoja.";
 
 /* Display name for medium quick actions widget in widget gallery */
 "widget.gallery.quickactions.medium.display.name" = "Pikavalinnat";
 
->>>>>>> 961a28a7
 /* Description of search and favorites widget in widget gallery */
 "widget.gallery.search.and.favorites.description" = "Tee hakuja ja käy lempisivustoillasi yhdellä napautuksella.";
 
