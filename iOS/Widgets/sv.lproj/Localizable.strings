--- conflicted
+++ resolved
@@ -85,15 +85,12 @@
 /* Display name for search passwords widget in widget gallery */
 "widget.gallery.passwords.display.name" = "Sök lösenord";
 
-<<<<<<< HEAD
-=======
 /* Description of medium quickActions widget in widget gallery */
 "widget.gallery.quickactions.medium.display.description" = "Genvägar till dina favoritåtgärder.";
 
 /* Display name for medium quick actions widget in widget gallery */
 "widget.gallery.quickactions.medium.display.name" = "Genvägar";
 
->>>>>>> 961a28a7
 /* Description of search and favorites widget in widget gallery */
 "widget.gallery.search.and.favorites.description" = "Gör sökningar eller besök dina favoritwebbplatser privat med ett enda tryck.";
 
